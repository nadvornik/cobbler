"""
Misc heavy lifting functions for cobbler

Copyright 2006-2008, Red Hat, Inc
Michael DeHaan <mdehaan@redhat.com>

This program is free software; you can redistribute it and/or modify
it under the terms of the GNU General Public License as published by
the Free Software Foundation; either version 2 of the License, or
(at your option) any later version.

This program is distributed in the hope that it will be useful,
but WITHOUT ANY WARRANTY; without even the implied warranty of
MERCHANTABILITY or FITNESS FOR A PARTICULAR PURPOSE.  See the
GNU General Public License for more details.

You should have received a copy of the GNU General Public License
along with this program; if not, write to the Free Software
Foundation, Inc., 51 Franklin Street, Fifth Floor, Boston, MA
02110-1301  USA
"""

import sys
import os
import re
import socket
import glob
import random
import sub_process
import shutil
import string
import traceback
import errno
import logging
import shutil
import tempfile
import signal
from cexceptions import *
import codes
import time
import netaddr
import shlex
import field_info
import clogger
import yaml

try:
    import hashlib as fiver
    def md5(key):
        return fiver.md5(key)
except ImportError: 
    # for Python < 2.5
    import md5 as fiver
    def md5(key):
        return fiver.md5(key)

CHEETAH_ERROR_DISCLAIMER="""
# *** ERROR ***
#
# There is a templating error preventing this file from rendering correctly. 
#
# This is most likely not due to a bug in Cobbler and is something you can fix.
#
# Look at the message below to see what things are causing problems.  
#
# (1) Does the template file reference a $variable that is not defined?
# (2) is there a formatting error in a Cheetah directive?
# (3) Should dollar signs ($) be escaped that are not being escaped?
#
# Try fixing the problem and then investigate to see if this message goes
# away or changes.
#
"""

# From http://code.activestate.com/recipes/303342/
class Translator:
    allchars = string.maketrans('','')
    def __init__(self, frm='', to='', delete='', keep=None):
        if len(to) == 1:
            to = to * len(frm)
        self.trans = string.maketrans(frm, to)
        if keep is None:
            self.delete = delete
        else:
            self.delete = self.allchars.translate(self.allchars, keep.translate(self.allchars, delete))
    def __call__(self, s):
        return s.translate(self.trans, self.delete)


#placeholder for translation
def _(foo):
   return foo

MODULE_CACHE = {}

_re_kernel = re.compile(r'(vmlinu[xz]|kernel.img)')
_re_initrd = re.compile(r'(initrd(.*).img|ramdisk.image.gz)')

# all logging from utils.die goes to the main log even if there
# is another log.
main_logger = clogger.Logger()

def die(logger, msg):

    # log the exception once in the per-task log or the main
    # log if this is not a background op.
    try:
       raise CX(msg)
    except:
       if logger is not None:
           log_exc(logger)
       else:
           log_exc(main_logger)

    # now re-raise it so the error can fail the operation
    raise CX(msg)

def log_exc(logger):
    """
    Log an exception.
    """
    (t, v, tb) = sys.exc_info()
    logger.info("Exception occured: %s" % t )
    logger.info("Exception value: %s" % v)
    logger.info("Exception Info:\n%s" % string.join(traceback.format_list(traceback.extract_tb(tb))))
   

def get_exc(exc,full=True):
   (t, v, tb) = sys.exc_info()
   buf = ""
   try:
      getattr(exc, "from_cobbler")
      buf = str(exc)[1:-1] + "\n"
   except:
      if not full:
          buf = buf + str(t)
      buf = "%s\n%s" % (buf,v)
      if full:
          buf = buf + "\n" + "\n".join(traceback.format_list(traceback.extract_tb(tb)))
   return buf

def cheetah_exc(exc,full=False):
   lines = get_exc(exc).split("\n")
   buf = ""
   for l in lines:
      buf = buf + "# %s\n" % l
   return CHEETAH_ERROR_DISCLAIMER + buf

def trace_me():
   x = traceback.extract_stack()
   bar = string.join(traceback.format_list(x))
   return bar

def pretty_hex(ip, length=8):
    """
    Pads an IP object with leading zeroes so that the result is
    _length_ hex digits.  Also do an upper().
    """
    hexval = "%x" % ip.value
    if len(hexval) < length:
        hexval = '0' * (length - len(hexval)) + hexval
    return hexval.upper()

def get_host_ip(ip, shorten=True):
    """
    Return the IP encoding needed for the TFTP boot tree.
    """
    ip = netaddr.IP(ip)
    cidr = ip.cidr()

    if len(cidr) == 1: # Just an IP, e.g. a /32
        return pretty_hex(ip)
    else:
        pretty = pretty_hex(cidr[0])
        if not shorten or len(cidr) <= 8:
            # not enough to make the last nibble insignificant
            return pretty
        else:
            cutoff = (32 - cidr.prefixlen) / 4
            return pretty[0:-cutoff]

def _IP(ip):
   """
   Returns a netaddr.IP object representing ip.
   If ip is already an netaddr.IP instance just return it.
   Else return a new instance
   """
   if isinstance(ip, netaddr.IP) or ip == "":
      return ip
   else:
      return netaddr.IP(ip)

def _CIDR(cidr):
   """
   Returns a netaddr.CIDR object representing cidr.
   If cidr is already an netaddr.CIDR instance just return it.
   Else return a new instance
   """
   if cidr is None:
      return None
   if isinstance(cidr, netaddr.CIDR) or cidr == "":
      return cidr
   else:
      return netaddr.CIDR(cidr)

def get_config_filename(sys,interface):
    """
    The configuration file for each system pxe uses is either
    a form of the MAC address of the hex version of the IP.  If none
    of that is available, just use the given name, though the name
    given will be unsuitable for PXE configuration (For this, check
    system.is_management_supported()).  This same file is used to store
    system config information in the Apache tree, so it's still relevant.
    """

    interface = str(interface)
    if not sys.interfaces.has_key(interface):
        return None

    if sys.name == "default":
        return "default"
    mac = sys.get_mac_address(interface)
    ip  = sys.get_ip_address(interface)
    if mac is not None and mac != "":
        return "01-" + "-".join(mac.split(":")).lower()
    elif ip is not None and ip != "":
        return get_host_ip(ip)
    else:
        return sys.name


def is_ip(strdata):
    """
    Return whether the argument is an IP address.
    """
    try:
        _IP(strdata)
    except:
        return False
    return True


def is_mac(strdata):
    """
    Return whether the argument is a mac address.
    """
    # needs testcase
    if strdata is None:
        return False
    if re.search(r'[A-F0-9]{2}:[A-F0-9]{2}:[A-F0-9]{2}:[A-F0-9]{2}:[A-F:0-9]{2}:[A-F:0-9]{2}',strdata, re.IGNORECASE):
        return True
    return False

def get_random_mac(api_handle,virt_type="xenpv"):
    """
    Generate a random MAC address.
    from xend/server/netif.py
    return: MAC address string
    """
    if virt_type.startswith("vmware"):
        mac = [ 0x00, 0x50, 0x56,
            random.randint(0x00, 0x3f),
            random.randint(0x00, 0xff),
            random.randint(0x00, 0xff)
        ]
    elif virt_type.startswith("xen") or virt_type.startswith("qemu"):
        mac = [ 0x00, 0x16, 0x3e,
            random.randint(0x00, 0x7f),
            random.randint(0x00, 0xff),
            random.randint(0x00, 0xff) 
        ]
    else:
        raise CX("virt mac assignment not yet supported")

        
    mac = ':'.join(map(lambda x: "%02x" % x, mac))
    systems = api_handle.systems()
    while ( systems.find(mac_address=mac) ):
        mac = get_random_mac(api_handle)

    return mac


def resolve_ip(strdata):
    """
    Resolve the IP address and handle errors...
    """
    try:
        return socket.gethostbyname(strdata)
    except:
        return None


def find_matching_files(directory,regex):
    """
    Find all files in a given directory that match a given regex.
    Can't use glob directly as glob doesn't take regexen.
    """
    files = glob.glob(os.path.join(directory,"*"))
    results = []
    for f in files:
       if regex.match(os.path.basename(f)):
           results.append(f)
    return results


def find_highest_files(directory,unversioned,regex):
    """
    Find the highest numbered file (kernel or initrd numbering scheme)
    in a given directory that matches a given pattern.  Used for
    auto-booting the latest kernel in a directory.
    """
    files = find_matching_files(directory, regex)
    get_numbers = re.compile(r'(\d+).(\d+).(\d+)')
    def max2(a, b):
        """Returns the larger of the two values"""
        av  = get_numbers.search(os.path.basename(a)).groups()
        bv  = get_numbers.search(os.path.basename(b)).groups()

        ret = cmp(av[0], bv[0]) or cmp(av[1], bv[1]) or cmp(av[2], bv[2])
        if ret < 0:
            return b
        return a

    if len(files) > 0:
        return reduce(max2, files)

    # couldn't find a highest numbered file, but maybe there
    # is just a 'vmlinuz' or an 'initrd.img' in this directory?
    last_chance = os.path.join(directory,unversioned)
    if os.path.exists(last_chance):
        return last_chance
    return None


def find_kernel(path):
    """
    Given a directory or a filename, find if the path can be made
    to resolve into a kernel, and return that full path if possible.
    """
    if path is None:
        return None
    if os.path.isfile(path):
        #filename = os.path.basename(path)
        #if _re_kernel.match(filename):
        #   return path
        #elif filename == "vmlinuz":
        #   return path
        return path
    elif os.path.isdir(path):
        return find_highest_files(path,"vmlinuz",_re_kernel)
    return None

def remove_yum_olddata(path,logger=None):
    """
    Delete .olddata files that might be present from a failed run
    of createrepo.  
    # FIXME: verify this is still being used
    """
    trythese = [
        ".olddata",
        ".repodata/.olddata",
        "repodata/.oldata",
        "repodata/repodata"
    ]
    for pathseg in trythese:
        olddata = os.path.join(path, pathseg)
        if os.path.exists(olddata):
            if logger is not None:
                logger.info("removing: %s" % olddata)
            shutil.rmtree(olddata, ignore_errors=False, onerror=None)  

def find_initrd(path):
    """
    Given a directory or a filename, see if the path can be made
    to resolve into an intird, return that full path if possible.
    """
    # FUTURE: try to match kernel/initrd pairs?
    if path is None:
        return None
    if os.path.isfile(path):
        #filename = os.path.basename(path)
        #if _re_initrd.match(filename):
        #   return path
        #if filename == "initrd.img" or filename == "initrd":
        #   return path
        return path
    elif os.path.isdir(path):
        return find_highest_files(path,"initrd.img",_re_initrd)
    return None


def find_kickstart(url):
    """
    Check if a kickstart url looks like an http, ftp, nfs or local path.
    If a local path is used, cobbler will copy the kickstart and serve
    it over http.
    """
    if url is None:
        return None
    x = url.lower()
    for y in ["http://","nfs://","ftp://","/"]:
       if x.startswith(y):
           if x.startswith("/") and not os.path.isfile(url):
               return None
           return url
    return None

def input_string_or_list(options):
    """
    Accepts a delimited list of stuff or a list, but always returns a list.
    """
    delim = None
    if options == "<<inherit>>":
       return "<<inherit>>"
    if options is None or options == "" or options == "delete":
       return []
    elif type(options) == list:
       return options
    elif isinstance(options,basestring):
       tokens = options.split(delim)
       return tokens
    else:
       raise CX(_("invalid input type"))

def input_string_or_hash(options,allow_multiples=True):
    """
    Older cobbler files stored configurations in a flat way, such that all values for strings.
    Newer versions of cobbler allow dictionaries.  This function is used to allow loading
    of older value formats so new users of cobbler aren't broken in an upgrade.
    """

    if options == "<<inherit>>":
        options = {}

    if options is None or options == "delete":
        return (True, {})
    elif type(options) == list:
        raise CX(_("No idea what to do with list: %s") % options)
    elif type(options) == str:
        new_dict = {}
        tokens = shlex.split(options)
        for t in tokens:
            tokens2 = t.split("=",1)
            if len(tokens2) == 1:
                # this is a singleton option, no value
                key = tokens2[0]
                value = None
            else:
                key = tokens2[0]
                value = tokens2[1] 

            # if we're allowing multiple values for the same key,
            # check to see if this token has already been
            # inserted into the dictionary of values already

            if key in new_dict.keys() and allow_multiples:
                # if so, check to see if there is already a list of values
                # otherwise convert the dictionary value to an array, and add
                # the new value to the end of the list
                if type(new_dict[key]) == list:
                    new_dict[key].append(value)
                else:
                    new_dict[key] = [new_dict[key], value]
            else:
                new_dict[key] = value
        # make sure we have no empty entries
        new_dict.pop('', None)
        return (True, new_dict)
    elif type(options) == dict:
        options.pop('',None)
        return (True, options)
    else:
        raise CX(_("invalid input type"))

def input_boolean(value):
    value = str(value)
    if value.lower() in [ "true", "1", "on", "yes", "y" ]:
       return True
    else:
       return False

def grab_tree(api_handle, obj):
    """
    Climb the tree and get every node.
    """
    settings = api_handle.settings()
    results = [ obj ]
    parent = obj.get_parent()
    while parent is not None:
       results.append(parent)
       parent = parent.get_parent()
    results.append(settings)  
    return results

def blender(api_handle,remove_hashes, root_obj):
    """
    Combine all of the data in an object tree from the perspective
    of that point on the tree, and produce a merged hash containing
    consolidated data.
    """
 
    settings = api_handle.settings()
    tree = grab_tree(api_handle, root_obj)
    tree.reverse()  # start with top of tree, override going down
    results = {}
    for node in tree:
        __consolidate(node,results)

    # hack -- s390 nodes get additional default kernel options
    arch = results.get("arch","?")
    if arch.startswith("s390"):
        keyz = settings.kernel_options_s390x.keys()
        for k in keyz:
           if not results.has_key(k):
               results["kernel_options"][k] = settings.kernel_options_s390x[k]

    # Get topmost object to determine which breed we're dealing with
    parent = root_obj.get_parent()
    if parent is None:
        parent = root_obj

    while parent.COLLECTION_TYPE is "profile" or parent.COLLECTION_TYPE is "system":
        parent = parent.get_parent()

    breed = parent.breed

    if breed == "redhat":
        # determine if we have room to add kssendmac to the kernel options line
        kernel_txt = hash_to_string(results["kernel_options"])
        if len(kernel_txt) < 244:
            results["kernel_options"]["kssendmac"] = None

    # convert post kernel options to string
    if results.has_key("kernel_options_post"):
        results["kernel_options_post"] = hash_to_string(results["kernel_options_post"])


    # make interfaces accessible without Cheetah-voodoo in the templates
    # EXAMPLE:  $ip == $ip0, $ip1, $ip2 and so on.
 
    if root_obj.COLLECTION_TYPE == "system":
        for (name,interface) in root_obj.interfaces.iteritems():
            for key in interface.keys():
                results["%s_%s" % (key,name)] = interface[key]
                # just to keep templates backwards compatibile
                if name == "intf0":
                    # prevent stomping on profile variables, which really only happens
                    # with the way we check for virt_bridge, which is a profile setting
                    # and an interface setting
                    if not results.has_key(key):
                        results[key] = interface[key]

    http_port = results.get("http_port",80)
    if http_port not in (80, "80"):
       results["http_server"] = "%s:%s" % (results["server"] , http_port)
    else:
       results["http_server"] = results["server"]

    mgmt_parameters = results.get("mgmt_parameters",{})
    mgmt_parameters.update(results.get("ks_meta", {}))
    results["mgmt_parameters"] = mgmt_parameters
 
    # sanitize output for koan and kernel option lines, etc
    if remove_hashes:
        results = flatten(results)

    # the password field is inputed as escaped strings but Cheetah
    # does weird things when expanding it due to multiple dollar signs
    # so this is the workaround
    if results.has_key("default_password_crypted"):
        results["default_password_crypted"] = results["default_password_crypted"].replace("\$","$")

    # add in some variables for easier templating
    # as these variables change based on object type
    if results.has_key("interfaces"):
        # is a system object
        results["system_name"]  = results["name"]
        results["profile_name"] = results["profile"]
        if results.has_key("distro"):
            results["distro_name"]  = results["distro"]
        elif results.has_key("image"):
            results["distro_name"]  = "N/A"
            results["image_name"]   = results["image"]
    elif results.has_key("distro"):
        # is a profile or subprofile object
        results["profile_name"] = results["name"]
        results["distro_name"]  = results["distro"]
    elif results.has_key("kernel"):
        # is a distro object
        results["distro_name"]  = results["name"]
    elif results.has_key("file"):
        # is an image object
        results["distro_name"]  = "N/A"
        results["image_name"]   = results["name"]

    return results

def flatten(data):
    # convert certain nested hashes to strings.
    # this is only really done for the ones koan needs as strings
    # this should not be done for everything
    if data is None:
        return None
    if data.has_key("environment"):
        data["environment"] = hash_to_string(data["environment"])
    if data.has_key("kernel_options"):
        data["kernel_options"] = hash_to_string(data["kernel_options"])
    if data.has_key("kernel_options_post"):
        data["kernel_options_post"] = hash_to_string(data["kernel_options_post"])
    if data.has_key("yumopts"):
        data["yumopts"]        = hash_to_string(data["yumopts"])
    if data.has_key("ks_meta"):
        data["ks_meta"] = hash_to_string(data["ks_meta"])
    if data.has_key("template_files"):
        data["template_files"] = hash_to_string(data["template_files"])
    if data.has_key("repos") and type(data["repos"]) == list:
        data["repos"]   = " ".join(data["repos"])
    if data.has_key("rpm_list") and type(data["rpm_list"]) == list:
        data["rpm_list"] = " ".join(data["rpm_list"])

    # note -- we do not need to flatten "interfaces" as koan does not expect
    # it to be a string, nor do we use it on a kernel options line, etc...
 
    return data

def uniquify(seq, idfun=None): 
    # credit: http://www.peterbe.com/plog/uniqifiers-benchmark
    # FIXME: if this is actually slower than some other way, overhaul it
    if idfun is None:
        def idfun(x): 
           return x
    seen = {}
    result = []
    for item in seq:
        marker = idfun(item)
        if marker in seen:
            continue
        seen[marker] = 1
        result.append(item)
    return result

def __consolidate(node,results):
    """
    Merge data from a given node with the aggregate of all
    data from past scanned nodes.  Hashes and arrays are treated
    specially.
    """
    node_data =  node.to_datastruct()

    # if the node has any data items labelled <<inherit>> we need to expunge them.
    # so that they do not override the supernodes.
    node_data_copy = {}
    for key in node_data:
       value = node_data[key]
       if value != "<<inherit>>":
          if type(value) == type({}):
              node_data_copy[key] = value.copy()
          elif type(value) == type([]):
              node_data_copy[key] = value[:]
          else:
              node_data_copy[key] = value

    for field in node_data_copy:

       data_item = node_data_copy[field] 
       if results.has_key(field):
 
          # now merge data types seperately depending on whether they are hash, list,
          # or scalar.

          fielddata = results[field]

          if type(fielddata) == dict:
             # interweave hash results
             results[field].update(data_item.copy())
          elif type(fielddata) == list or type(fielddata) == tuple:
             # add to lists (cobbler doesn't have many lists)
             # FIXME: should probably uniqueify list after doing this
             results[field].extend(data_item)
             results[field] = uniquify(results[field])
          else:
             # just override scalars
             results[field] = data_item
       else:
          results[field] = data_item

    # now if we have any "!foo" results in the list, delete corresponding
    # key entry "foo", and also the entry "!foo", allowing for removal
    # of kernel options set in a distro later in a profile, etc.

    hash_removals(results,"kernel_options")
    hash_removals(results,"kernel_options_post")
    hash_removals(results,"ks_meta")
    hash_removals(results,"template_files")

def hash_removals(results,subkey):
    if not results.has_key(subkey):
        return
    scan = results[subkey].keys()
    for k in scan:
        if str(k).startswith("!") and k != "!":
           remove_me = k[1:]
           if results[subkey].has_key(remove_me):
               del results[subkey][remove_me]
           del results[subkey][k]

def hash_to_string(hash):
    """
    Convert a hash to a printable string.
    used primarily in the kernel options string
    and for some legacy stuff where koan expects strings
    (though this last part should be changed to hashes)
    """
    buffer = ""
    if type(hash) != dict:
       return hash
    for key in hash:
       value = hash[key]
       if value is None:
           buffer = buffer + str(key) + " "
       elif type(value) == list:
           # this value is an array, so we print out every
           # key=value
           for item in value:
              buffer = buffer + str(key) + "=" + str(item) + " "
       else:
          buffer = buffer + str(key) + "=" + str(value) + " "
    return buffer

def run_triggers(api,ref,globber,additional=[],logger=None):
    """
    Runs all the trigger scripts in a given directory.
    ref can be a cobbler object, if not None, the name will be passed
    to the script.  If ref is None, the script will be called with
    no argumenets.  Globber is a wildcard expression indicating which
    triggers to run.  Example:  "/var/lib/cobbler/triggers/blah/*"

    As of Cobbler 1.5.X, this also runs cobbler modules that match the globbing paths.
    """

    # Python triggers first, before shell

    modules = api.get_modules_in_category(globber)
    for m in modules:
       arglist = []
       if ref:
           arglist.append(ref.name)
       for x in additional:
           arglist.append(x)
       rc = m.run(api, arglist, logger)
       if rc != 0:
           raise CX("cobbler trigger failed: %s" % m.__name__)

    # now do the old shell triggers, which are usually going to be slower, but are easier to write  
    # and support any language

    triggers = glob.glob(globber)
    triggers.sort()
    for file in triggers:
        try:
            if file.startswith(".") or file.find(".rpm") != -1:
                # skip dotfiles or .rpmnew files that may have been installed
                # in the triggers directory
                continue
            arglist = [ file ]
            if ref:
                arglist.append(ref.name)
            for x in additional:
                arglist.append(x)
            rc = subprocess_call(logger, arglist, shell=False) # close_fds=True)
        except:
            if logger is not None:
               logger.warning("failed to execute trigger: %s" % file)
            continue

        if rc != 0:
            raise CX(_("cobbler trigger failed: %(file)s returns %(code)d") % { "file" : file, "code" : rc })

def fix_mod_python_select_submission(repos):
    """ 
    WARNING: this is a heinous hack to convert mod_python submitted form data
    to something usable.  Ultimately we need to fix the root cause of this
    which doesn't seem to happen on all versions of python/mp.
    """

    # should be nice regex, but this is readable :)
    repos = str(repos)
    repos = repos.replace("'repos'","")
    repos = repos.replace("'","")
    repos = repos.replace("[","")
    repos = repos.replace("]","")
    repos = repos.replace("Field(","")
    repos = repos.replace(")","")
    repos = repos.replace(",","")
    repos = repos.replace('"',"")
    repos = repos.lstrip().rstrip()
    return repos

def check_dist():
    """
    Determines what distro we're running under.  
    """
    if os.path.exists("/etc/debian_version"):
       return "debian"
    elif os.path.exists("/etc/SuSE-release"):
       return "suse"
    else:
       # valid for Fedora and all Red Hat / Fedora derivatives
       return "redhat"

def os_release():

   if check_dist() == "redhat":
      fh = open("/etc/redhat-release")
      data = fh.read().lower()
      if data.find("fedora") != -1:
         make = "fedora"
      elif data.find("centos") != -1:
         make = "centos"
      else:
         make = "redhat"
      release_index = data.find("release") 
      rest = data[release_index+7:-1]
      tokens = rest.split(" ")
      for t in tokens:
         try:
             return (make,float(t))
         except ValueError, ve:
             pass
      raise CX("failed to detect local OS version from /etc/redhat-release")

   elif check_dist() == "debian":
      fd = open("/etc/debian_version")
      parts = fd.read().split(".")
      version = parts[0]
      rest = parts[1]
      make = "debian"
      return (make, float(version))
   elif check_dist() == "suse":
      fd = open("/etc/SuSE-release")
      for line in fd.read().split("\n"):
         if line.find("VERSION") != -1:
            version = line.replace("VERSION = ","")
         if line.find("PATCHLEVEL") != -1:
            rest = line.replace("PATCHLEVEL = ","")
      make = "suse"
      return (make, float(version))
   else:
      return ("unknown",0)

def tftpboot_location():

    # if possible, read from TFTP config file to get the location
    if os.path.exists("/etc/xinetd.d/tftp"):
        fd = open("/etc/xinetd.d/tftp")
        lines = fd.read().split("\n")
        for line in lines:
           if line.find("server_args") != -1:
              tokens = line.split(None)
              mark = False
              for t in tokens:
                 if t == "-s":    
                    mark = True
                 elif mark:
                    return t

    # otherwise, guess based on the distro
    (make,version,rest) = os_release()
    if make == "fedora" and version >= 9:
       return "/var/lib/tftpboot"
    return "/tftpboot"

def can_do_public_content(api):
    """
    Returns whether we can use public_content_t which greatly
    simplifies SELinux usage.
    """
    (dist, ver) = api.get_os_details()
    if dist == "redhat" and ver <= 4:
       return False
    return True

def is_safe_to_hardlink(src,dst,api):
    (dev1, path1) = get_file_device_path(src)
    (dev2, path2) = get_file_device_path(dst)
    if dev1 != dev2:
       return False
    if dev1.find(":") != -1:
       # is remoted
       return False
    # note: this is very cobbler implementation specific!
    if not api.is_selinux_enabled():
       return True
    if _re_initrd.match(os.path.basename(path1)):
       return True
    if _re_kernel.match(os.path.basename(path1)):
       return True
    # we're dealing with SELinux and files that are not safe to chcon
    return False

def linkfile(src, dst, symlink_ok=False, api=None, logger=None):
    """
    Attempt to create a link dst that points to src.  Because file
    systems suck we attempt several different methods or bail to
    copyfile()
    """

    if api is None:
        # FIXME: this really should not be a keyword
        # arg
        raise "Internal error: API handle is required"

    is_remote = is_remote_file(src)

    if os.path.exists(dst):
        # if the destination exists, is it right in terms of accuracy
        # and context?
        if os.path.samefile(src, dst):
            if not is_safe_to_hardlink(src,dst,api):
                # may have to remove old hardlinks for SELinux reasons
                # as previous implementations were not complete
                if logger is not None:
                   logger.info("removing: %s" % dst)
                os.remove(dst)
            else:
                return True
        elif os.path.islink(dst):
            # existing path exists and is a symlink, update the symlink
            if logger is not None:
               logger.info("removing: %s" % dst)
            os.remove(dst)

    if is_safe_to_hardlink(src,dst,api):
        # we can try a hardlink if the destination isn't to NFS or Samba
        # this will help save space and sync time.
        try:
            if logger is not None:
                logger.info("trying hardlink %s -> %s" % (src,dst))
            rc = os.link(src, dst)
            return rc
        except (IOError, OSError):
            # hardlink across devices, or link already exists
            # we'll just symlink it if we can
            # or otherwise copy it
            pass

    if symlink_ok:
        # we can symlink anywhere except for /tftpboot because
        # that is run chroot, so if we can symlink now, try it.
        try:
            if logger is not None:
                logger.info("trying symlink %s -> %s" % (src,dst))
            rc = os.symlink(src, dst)
            return rc
        except (IOError, OSError):
            pass

    # we couldn't hardlink and we couldn't symlink so we must copy

    return copyfile(src, dst, api=api, logger=logger)

def copyfile(src,dst,api=None,logger=None):
    try:
        if logger is not None:
           logger.info("copying: %s -> %s" % (src,dst))
        rc = shutil.copyfile(src,dst)
        return rc
    except:
        if not os.access(src,os.R_OK):
            raise CX(_("Cannot read: %s") % src)
        if not os.path.samefile(src,dst):
            # accomodate for the possibility that we already copied
            # the file as a symlink/hardlink
            raise
            # traceback.print_exc()
            # raise CX(_("Error copying %(src)s to %(dst)s") % { "src" : src, "dst" : dst})

def check_openfiles(src):
    """
    Used to check for open files on a mounted partition.
    """
    try:
        if not os.path.isdir(src):
            raise CX(_("Error in check_openfiles: the source (%s) must be a directory") % src)
        cmd = [ "/usr/sbin/lsof", "+D", src, "-Fn", "|", "wc", "-l" ]
        handle = sub_process.Popen(cmd, shell=True, stdout=sub_process.PIPE, close_fds=True)
        out = handle.stdout
        results = out.read()
        return int(results)
    except:
        if not os.access(src,os.R_OK):
            raise CX(_("Cannot read: %s") % src)
        if not os.path.samefile(src,dst):
            # accomodate for the possibility that we already copied
            # the file as a symlink/hardlink
            raise


def copyfile_pattern(pattern,dst,require_match=True,symlink_ok=False,api=None,logger=None):
    files = glob.glob(pattern)
    if require_match and not len(files) > 0:
        raise CX(_("Could not find files matching %s") % pattern)
    for file in files:
        base = os.path.basename(file)
        dst1 = os.path.join(dst,os.path.basename(file))
        linkfile(file,dst1,symlink_ok=symlink_ok,api=api,logger=logger)

def rmfile(path,logger=None):
    try:
        if logger is not None:
           logger.info("removing: %s" % path)
        os.unlink(path)
        return True
    except OSError, ioe:
        if not ioe.errno == errno.ENOENT: # doesn't exist
            if logger is not None:
                log_exc(logger)
            raise CX(_("Error deleting %s") % path)
        return True

def rmtree_contents(path,logger=None):
   what_to_delete = glob.glob("%s/*" % path)
   for x in what_to_delete:
       rmtree(x,logger=logger)

def rmtree(path,logger=None):
   try:
       if os.path.isfile(path):
           return rmfile(path,logger=logger)
       else:
           if logger is not None:
               logger.info("removing: %s" % path)
           return shutil.rmtree(path,ignore_errors=True)
   except OSError, ioe:
       if logger is not None:
           log_exc(logger)
       if not ioe.errno == errno.ENOENT: # doesn't exist
           raise CX(_("Error deleting %s") % path)
       return True

def mkdir(path,mode=0777,logger=None):
   try:
       if logger is not None:
          logger.info("mkdir: %s" % path)
       return os.makedirs(path,mode)
   except OSError, oe:
       if not oe.errno == 17: # already exists (no constant for 17?)
           if logger is not None:
               log_exc(logger)
           raise CX(_("Error creating") % path)

def set_redhat_management_key(self,key):
   self.redhat_management_key = key
   return True

def set_redhat_management_server(self,server):
   self.redhat_management_server = server
   return True

def set_arch(self,arch,repo=False):
   if arch is None or arch == "" or arch == "standard" or arch == "x86":
       arch = "i386"

   if repo:
       valids = [ "i386", "x86_64", "ia64", "ppc", "ppc64", "s390", "s390x", "noarch", "src" ]
   else:
       valids = [ "i386", "x86_64", "ia64", "ppc", "ppc64", "s390", "s390x" ]

   if arch in valids:
       self.arch = arch
       return True

   raise CX("arch choices include: %s" % ", ".join(valids))

def set_os_version(self,os_version):
   if os_version == "" or os_version is None:
      self.os_version = ""
      return True
   self.os_version = os_version.lower()
   if self.breed is None or self.breed == "":
      raise CX(_("cannot set --os-version without setting --breed first"))
   if not self.breed in codes.VALID_OS_BREEDS:
      raise CX(_("fix --breed first before applying this setting"))
   matched = codes.VALID_OS_VERSIONS[self.breed]
   if not os_version in matched:
      nicer = ", ".join(matched)
      raise CX(_("--os-version for breed %s must be one of %s, given was %s") % (self.breed, nicer, os_version))
   self.os_version = os_version
   return True

def set_breed(self,breed):
   valid_breeds = codes.VALID_OS_BREEDS
   if breed is not None and breed.lower() in valid_breeds:
       self.breed = breed.lower()
       return True
   nicer = ", ".join(valid_breeds)
   raise CX(_("invalid value for --breed (%s), must be one of %s, different breeds have different levels of support") % (breed, nicer))

def set_repo_os_version(self,os_version):
   if os_version == "" or os_version is None:
      self.os_version = ""
      return True
   self.os_version = os_version.lower()
   if self.breed is None or self.breed == "":
      raise CX(_("cannot set --os-version without setting --breed first"))
   if not self.breed in codes.VALID_REPO_BREEDS:
      raise CX(_("fix --breed first before applying this setting"))
   self.os_version = os_version
   return True

def set_repo_breed(self,breed):
   valid_breeds = codes.VALID_REPO_BREEDS
   if breed is not None and breed.lower() in valid_breeds:
       self.breed = breed.lower()
       return True
   nicer = ", ".join(valid_breeds)
   raise CX(_("invalid value for --breed (%s), must be one of %s, different breeds have different levels of support") % (breed, nicer))

def set_repos(self,repos,bypass_check=False):
   # WARNING: hack
   # repos = fix_mod_python_select_submission(repos)

   # allow the magic inherit string to persist
   if repos == "<<inherit>>":
        self.repos = "<<inherit>>"
        return True

   # store as an array regardless of input type
   if repos is None:
        self.repos = []
   else:
        self.repos = input_string_or_list(repos)
   if bypass_check:
       return True

   for r in self.repos:
       if self.config.repos().find(name=r) is None:
          raise CX(_("repo %s is not defined") % r)

   return True

def set_virt_file_size(self,num):
    """
    For Virt only.
    Specifies the size of the virt image in gigabytes.  
    Older versions of koan (x<0.6.3) interpret 0 as "don't care"
    Newer versions (x>=0.6.4) interpret 0 as "no disks"
    """
    # num is a non-negative integer (0 means default)
    # can also be a comma seperated list -- for usage with multiple disks

    if num is None or num == "":
        self.virt_file_size = 0
        return True

    if num == "<<inherit>>":
        self.virt_file_size = "<<inherit>>"
        return True

    if type(num) == str and num.find(",") != -1:
        tokens = num.split(",")
        for t in tokens:
            # hack to run validation on each
            self.set_virt_file_size(t)
        # if no exceptions raised, good enough
        self.virt_file_size = num
        return True

    try:
        inum = int(num)
        if inum != float(num):
            return CX(_("invalid virt file size (%s)" % num))
        if inum >= 0:
            self.virt_file_size = inum
            return True
        raise CX(_("invalid virt file size (%s)" % num))
    except:
        raise CX(_("invalid virt file size (%s)" % num))
    return True

def set_virt_auto_boot(self,num):
    """
    For Virt only.
    Specifies whether the VM should automatically boot upon host reboot
    0 tells Koan not to auto_boot virtuals
    """

    if num == "<<inherit>>":
        self.virt_auto_boot = "<<inherit>>"
        return True

    # num is a non-negative integer (0 means default)
    try:
        inum = int(num)
        if (inum == 0) or (inum == 1):
            self.virt_auto_boot = inum
            return True
        return CX(_("invalid virt_auto_boot value (%s): value must be either '0' (disabled) or '1' (enabled)" % inum))
    except:
        return CX(_("invalid virt_auto_boot value (%s): value must be either '0' (disabled) or '1' (enabled)" % inum))
    return True

def set_virt_ram(self,num):
    """
    For Virt only.
    Specifies the size of the Virt RAM in MB.
    0 tells Koan to just choose a reasonable default.
    """

    if num == "<<inherit>>":
        self.virt_ram = "<<inherit>>"
        return True

    # num is a non-negative integer (0 means default)
    try:
        inum = int(num)
        if inum != float(num):
            return CX(_("invalid virt ram size (%s)" % num))
        if inum >= 0:
            self.virt_ram = inum
            return True
        return CX(_("invalid virt ram size (%s)" % num))
    except:
        return CX(_("invalid virt ram size (%s)" % num))
    return True

def set_virt_type(self,vtype):
    """
    Virtualization preference, can be overridden by koan.
    """

    if vtype == "<<inherit>>":
        self.virt_type == "<<inherit>>"
        return True

    if vtype.lower() not in [ "qemu", "xenpv", "xenfv", "vmware", "vmwarew", "auto" ]:
        raise CX(_("invalid virt type (%s)" % vtype))
    self.virt_type = vtype
    return True

def set_virt_bridge(self,vbridge):
    """
    The default bridge for all virtual interfaces under this profile.
    """
    if vbridge is None or vbridge == "":
       vbridge = self.settings.default_virt_bridge
    self.virt_bridge = vbridge
    return True

def set_virt_path(self,path,for_system=False):
    """
    Virtual storage location suggestion, can be overriden by koan.
    """
    if path is None:
       path = ""
    if for_system:
       if path == "":
          path = "<<inherit>>"
    self.virt_path = path
    return True

def set_virt_cpus(self,num):
    """
    For Virt only.  Set the number of virtual CPUs to give to the
    virtual machine.  This is fed to virtinst RAW, so cobbler
    will not yelp if you try to feed it 9999 CPUs.  No formatting
    like 9,999 please :)
    """
    if num == "" or num is None:
        self.virt_cpus = 1
        return True

    if num == "<<inherit>>":
        self.virt_cpus = "<<inherit>>"
        return True

    try:
        num = int(str(num))
    except:
        raise CX(_("invalid number of virtual CPUs (%s)" % num))

    self.virt_cpus = num
    return True

def get_kickstart_templates(api):
    files = {}
    for x in api.profiles():
        if x.kickstart is not None and x.kickstart != "" and x.kickstart != "<<inherit>>":
            if os.path.exists(x.kickstart):
                files[x.kickstart] = 1
    for x in api.systems():
        if x.kickstart is not None and x.kickstart != "" and x.kickstart != "<<inherit>>":
            if os.path.exists(x.kickstart):
                files[x.kickstart] = 1
    for x in glob.glob("/var/lib/cobbler/kickstarts/*"):
        if os.path.isfile(x):
            files[x] = 1
    for x in glob.glob("/etc/cobbler/*.ks"):
        if os.path.isfile(x):
            files[x] = 1

    results = files.keys()
    results.sort()
    return results

def safe_filter(var):
    if var is None:
       return
    if var.find("/") != -1 or var.find(";") != -1:
       raise CX("Invalid characters found in input")

def is_selinux_enabled():
    if not os.path.exists("/usr/sbin/selinuxenabled"):
       return False
    args = "/usr/sbin/selinuxenabled"
    selinuxenabled = sub_process.call(args,close_fds=True)
    if selinuxenabled == 0:
        return True
    else:
        return False

import os
import sys
import random

# We cache the contents of /etc/mtab ... the following variables are used 
# to keep our cache in sync
mtab_mtime = None
mtab_map = []

class MntEntObj(object):
    mnt_fsname = None #* name of mounted file system */
    mnt_dir = None    #* file system path prefix */
    mnt_type = None   #* mount type (see mntent.h) */
    mnt_opts = None   #* mount options (see mntent.h) */
    mnt_freq = 0      #* dump frequency in days */
    mnt_passno = 0    #* pass number on parallel fsck */

    def __init__(self,input=None):
        if input and isinstance(input, str):
            (self.mnt_fsname, self.mnt_dir, self.mnt_type, self.mnt_opts, \
             self.mnt_freq, self.mnt_passno) = input.split()
    def __dict__(self):
        return {"mnt_fsname": self.mnt_fsname, "mnt_dir": self.mnt_dir, \
                "mnt_type": self.mnt_type, "mnt_opts": self.mnt_opts, \
                "mnt_freq": self.mnt_freq, "mnt_passno": self.mnt_passno}
    def __str__(self):
        return "%s %s %s %s %s %s" % (self.mnt_fsname, self.mnt_dir, self.mnt_type, \
                                      self.mnt_opts, self.mnt_freq, self.mnt_passno)

def get_mtab(mtab="/etc/mtab", vfstype=None):
    global mtab_mtime, mtab_map

    mtab_stat = os.stat(mtab)
    if mtab_stat.st_mtime != mtab_mtime:
        '''cache is stale ... refresh'''
        mtab_mtime = mtab_stat.st_mtime
        mtab_map = __cache_mtab__(mtab)

    # was a specific fstype requested?
    if vfstype:
        mtab_type_map = []
        for ent in mtab_map:
            if ent.mnt_type == "nfs":
                mtab_type_map.append(ent)
        return mtab_type_map

    return mtab_map

def __cache_mtab__(mtab="/etc/mtab"):
    global mtab_mtime

    f = open(mtab)
    mtab = [MntEntObj(line) for line in f.read().split('\n') if len(line) > 0]
    f.close()

    return mtab

def get_file_device_path(fname):
    '''What this function attempts to do is take a file and return:
         - the device the file is on
         - the path of the file relative to the device.
       For example:
         /boot/vmlinuz -> (/dev/sda3, /vmlinuz)
         /boot/efi/efi/redhat/elilo.conf -> (/dev/cciss0, /elilo.conf)
         /etc/fstab -> (/dev/sda4, /etc/fstab)
    '''

    # resolve any symlinks
    fname = os.path.realpath(fname)

    # convert mtab to a dict
    mtab_dict = {}
    for ent in get_mtab():
        mtab_dict[ent.mnt_dir] = ent.mnt_fsname

    # find a best match
    fdir = os.path.dirname(fname)
    match = mtab_dict.has_key(fdir)
    while not match:
        fdir = os.path.realpath(os.path.join(fdir, os.path.pardir))
        match = mtab_dict.has_key(fdir)

    # construct file path relative to device
    if fdir != os.path.sep:
        fname = fname[len(fdir):]

    return (mtab_dict[fdir], fname)

def is_remote_file(file):
    (dev, path) = get_file_device_path(file)
    if dev.find(":") != -1:
       return True
    else:
       return False 

def subprocess_call(logger, cmd, shell=True):
    logger.info("running: %s" % cmd)
    try:
       rc = sub_process.call(cmd, shell=shell, stdout=logger.handle(), stderr=logger.handle(), close_fds=True)
    except OSError:
       log_exc(logger)
       if not isinstance(cmd, basestring):
          cmd = str(" ".join(cmd))
       die(logger, "OS Error, command not found?  While running: %s" % cmd)
    logger.info("returned: %s" % rc)
    return rc

def subprocess_get(logger, cmd, shell=True):
    logger.info("running: %s" % cmd)
    sp = sub_process.Popen(cmd, shell=shell, stdout=sub_process.PIPE, stderr=sub_process.PIPE)
    data = sp.communicate()[0] 
    logger.info("recieved: %s" % data)
    return data

def popen2(args, **kwargs):
    """ 
    Leftovers from borrowing some bits from Snake, replace this 
    function with just the subprocess call.
    """
    p = sub_process.Popen(args, stdout=sub_process.PIPE, stdin=sub_process.PIPE, **kwargs)
    return (p.stdout, p.stdin)

def ram_consumption_of_guests(host, api):
    guest_names = host.virt_guests
    ttl_ram = 0
    if len(guest_names) == 0:
       # a system with no virt hosts already is our best
       # candidate
       return 0

    for g in guest_names:
       host_obj = api.find_system(g)
       if host_obj is None:
          # guest object was deleted but host was not updated
          continue
       host_data = blender(api,False,host_obj)
       ram = host_data.get("virt_ram", 512)
       ttl_ram = ttl_ram + host_data["virt_ram"]
    return ttl_ram



def choose_virt_host(systems, api):
    """
    From a list of systems, choose a system that can best host a virtual
    machine.  This initial engine is not as optimal as it could be, but
    works by determining the system with the least amount of VM RAM deployed
    as defined by the amount of virtual ram on each guest for each guest
    that the hosts hosts.  Hop on pop.  

    This does assume hosts are reasonably homogenous.  In the future
    this heuristic should be pluggable and be able to tap into other
    external data sources and maybe basic usage stats.
    """
     
    if len(systems) == 0:
       raise CX("empty candidate systems list")
    by_name = {}
    least_host = systems[0] 
    least_host_ct = -1
    for s in systems:
       ct = ram_consumption_of_guests(s, api)
       if (ct < least_host_ct) or (least_host_ct == -1):
          least_host = s
          least_host_ct = ct
    return least_host.name

def os_system(cmd):
    """
    os.system doesn't close file descriptors, so this is a wrapper
    to ensure we never use it.
    """
    rc = sub_process.call(cmd, shell=True, close_fds=True)
    return rc

def clear_from_fields(obj, fields, is_subobject=False):
    """
    Used by various item_*.py classes for automating datastructure boilerplate.
    """
    for elems in fields:
        # if elems startswith * it's an interface field and we do not operate on it.
        if elems[0].startswith("*") or elems[0].find("widget") != -1:
           continue
        if is_subobject:
           val = elems[2]
        else:
           val = elems[1]
        if isinstance(val,basestring):
           if val.startswith("SETTINGS:"):
               setkey = val.split(":")[-1]
               val = getattr(obj.settings, setkey)
        setattr(obj, elems[0], val)

    if obj.COLLECTION_TYPE == "system":
        obj.interfaces = {}

def from_datastruct_from_fields(obj, seed_data, fields):

    for elems in fields:
        # we don't have to load interface fields here
        if elems[0].startswith("*") or elems[0].find("widget") != -1:
            continue
        k = elems[0]
        if seed_data.has_key(k):
            setattr(obj, k, seed_data[k])

    if obj.uid == '':
        obj.uid = obj.config.generate_uid()

    # special handling for interfaces
    if obj.COLLECTION_TYPE == "system":
        obj.interfaces = seed_data["interfaces"]

    return obj

def get_methods_from_fields(obj, fields):
    ds = {}
    for elem in fields:
        k = elem[0]
        # modify interfaces is handled differently, and need not work this way
        if k.startswith("*") or k.find("widget") != -1:
            continue
        setfn = getattr(obj, "set_%s" % k)
        ds[k] = setfn
    return ds

def to_datastruct_from_fields(obj, fields):
    ds = {}
    for elem in fields:
        k = elem[0]
        if k.startswith("*") or k.find("widget") != -1:
            continue
        data = getattr(obj, k)
        ds[k] = data
    # interfaces on systems require somewhat special handling
    # they are the only exception in Cobbler.
    if obj.COLLECTION_TYPE == "system":
        ds["interfaces"] = obj.interfaces
    return ds

def printable_from_fields(obj, fields):
    """
    Obj is a hash datastructure, fields is something like item_distro.FIELDS
    """
    buf  = ""
    keys = []
    for elem in fields:
       keys.append((elem[0], elem[3], elem[4]))
    keys.sort()
    buf = buf + "%-30s : %s\n" % ("Name", obj["name"])
    for (k, nicename, editable) in keys:
       # FIXME: supress fields users don't need to see?
       # FIXME: interfaces should be sorted
       # FIXME: print ctime, mtime nicely
       if k.startswith("*") or not editable or k.find("widget") != -1:
           continue

       if k != "name":
           # FIXME: move examples one field over, use description here.
           buf = buf + "%-30s : %s\n" % (nicename, obj[k])

    # somewhat brain-melting special handling to print the hashes
    # inside of the interfaces more neatly.
    if obj.has_key("interfaces"):
       for iname in obj["interfaces"].keys():
          # FIXME: inames possibly not sorted
          buf = buf + "%-30s : %s\n" % ("Interface ===== ",iname)
          for (k, nicename, editable) in keys:
             nkey = k.replace("*","")
             if k.startswith("*") and editable:
                 buf = buf + "%-30s : %s\n" % (nicename, obj["interfaces"][iname].get(nkey,""))

    return buf

def matches_args(args, list_of):
    """
    Used to simplify some code around which arguments to add when.
    """
    for x in args:
        if x in list_of:
            return True
    return False

def add_options_from_fields(object_type, parser, fields, object_action):
    for elem in fields:
        k = elem[0] 
        if k.find("widget") != -1:
            continue
        # scrub interface tags so all fields get added correctly.
        k = k.replace("*","")
        default = elem[1]
        nicename = elem[3]
        tooltip = elem[5]
        choices = elem[6]
        if field_info.ALTERNATE_OPTIONS.has_key(k):
            niceopt = field_info.ALTERNATE_OPTIONS[k]
        else:
            niceopt = "--%s" % k.replace("_","-")
        desc = nicename
        if tooltip != "":
            desc = nicename + " (%s)" % tooltip


        if type(choices) == type([]) and len(choices) != 0:
            desc = desc + " (valid options: %s)" % ",".join(choices)    
            parser.add_option(niceopt, dest=k, help=desc, choices=choices)
        else:
            parser.add_option(niceopt, dest=k, help=desc)


    # FIXME: not supported in 2.0?
    if not object_action in ["dumpvars","find","remove","report","list"]: 
        # FIXME: implement
        parser.add_option("--clobber", dest="clobber", help="allow add to overwrite existing objects", action="store_true")
        parser.add_option("--in-place", action="store_true", default=False, dest="in_place", help="edit items in kopts or ksmeta without clearing the other items")
    if object_action in ["copy","rename"]:
        parser.add_option("--newname", help="new object name")
    # FIXME: not supported in 2.0 ?
    #if not object_action in ["dumpvars","find","remove","report","list"]: 
    #    parser.add_option("--no-sync",     action="store_true", dest="nosync", help="suppress sync for speed")
    # FIXME: not supported in 2.0 ?
    # if not matches_args(args,["dumpvars","report","list"]):
    #    parser.add_option("--no-triggers", action="store_true", dest="notriggers", help="suppress trigger execution")
    if object_action in ["remove"]:
        parser.add_option("--recursive", action="store_true", dest="recursive", help="also delete child objects")
    if object_type == "system":
        # system object
        parser.add_option("--interface", dest="interface", default="eth0", help="which interface to edit")
        parser.add_option("--delete-interface", dest="delete_interface", action="store_true")


def get_remote_methods_from_fields(obj,fields):
    """
    Return the name of set functions for all fields, keyed by the field name.
    """
    ds = {}
    for elem in fields:
       name = elem[0].replace("*","")
       if name.find("widget") == -1:
          ds[name] = getattr(obj,"set_%s" % name)
    if obj.COLLECTION_TYPE == "system":
       ds["modify_interface"] = getattr(obj,"modify_interface")
       ds["delete_interface"] = getattr(obj,"delete_interface")
    return ds

def get_power_types():
    """
    Return all possible power types
    """
    power_types = []
    power_template = re.compile(r'power_(.*).template')
    for x in glob.glob("/etc/cobbler/power/power_*.template"):
        power_types.append(power_template.search(x).group(1))
    return power_types

def get_power(powertype=None):
    """
    Return power command for type
    """
    if powertype:
        powerpath = "/etc/cobbler/power/power_%s.template" % powertype
        if os.path.isfile(powerpath):
            return powerpath
    return None

def get_shared_secret():
    """
    The 'web.ss' file is regenerated each time cobblerd restarts and is
    used to agree on shared secret interchange between mod_python and
    cobblerd, and also the CLI and cobblerd, when username/password
    access is not required.  For the CLI, this enables root users
    to avoid entering username/pass if on the cobbler server.
    """

    try:
       fd = open("/var/lib/cobbler/web.ss")
       data = fd.read()
    except:
       return -1
    return str(data).strip()

def strip_none(data, omit_none=False):
    """
    Remove "none" entries from datastructures.
    Used prior to communicating with XMLRPC.
    """
    if data is None:
        data = '~'

    elif type(data) == list:
        data2 = []
        for x in data:
            if omit_none and x is None:
                pass
            else:
                data2.append(strip_none(x))
        return data2

    elif type(data) == dict:
        data2 = {}
        for key in data.keys():
            keydata = data[key]
            if omit_none and data[key] is None:
                pass
            else:
                data2[str(key)] = strip_none(data[key])
        return data2

    return data

def cli_find_via_xmlrpc(remote, otype, options):
    """
    Given an options object and a remote handle, find options matching
    the criteria given.
    """
    criteria = strip_none2(options.__dict__)
    return remote.find_items(otype,criteria,"name",False)

<<<<<<< HEAD
# -------------------------------------------------------
    
def loh_to_hoh(datastruct, indexkey):
    """
    things like get_distros() returns a list of a hashes
    convert this to a hash of hashes keyed off of an arbitrary field

    EX:  [  { "a" : 2 }, { "a : 3 } ]  ->  { "2" : { "a" : 2 }, "3" : { "a" : "3" }

    """
    results = {}
    for item in datastruct:
        results[item[indexkey]] = item
    return results

# -------------------------------------------------------

def loh_sort_by_key(datastruct, indexkey):
    """
    Sorts a list of hashes by a given key in the hashes
    note: this is a destructive operation
    """
    datastruct.sort(lambda a, b: a[indexkey] < b[indexkey])
    return datastruct
=======
def dhcpconf_location(api):
    version = api.os_version
    if version[0] in [ "redhat", "centos" ] and version[1] < 6:
        return "/etc/dhcp.conf"
    elif version[0] in [ "fedora" ] and version[1] < 11: 
        return "/etc/dhcp.conf"
    else:
        return "/etc/dhcp/dhcp.conf"


if __name__ == "__main__":
    print os_release() # returns 2, not 3
>>>>>>> 7f5ba0fe
<|MERGE_RESOLUTION|>--- conflicted
+++ resolved
@@ -1738,7 +1738,6 @@
     criteria = strip_none2(options.__dict__)
     return remote.find_items(otype,criteria,"name",False)
 
-<<<<<<< HEAD
 # -------------------------------------------------------
     
 def loh_to_hoh(datastruct, indexkey):
@@ -1763,7 +1762,7 @@
     """
     datastruct.sort(lambda a, b: a[indexkey] < b[indexkey])
     return datastruct
-=======
+
 def dhcpconf_location(api):
     version = api.os_version
     if version[0] in [ "redhat", "centos" ] and version[1] < 6:
@@ -1776,4 +1775,3 @@
 
 if __name__ == "__main__":
     print os_release() # returns 2, not 3
->>>>>>> 7f5ba0fe
