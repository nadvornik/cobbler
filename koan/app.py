"""
koan = kickstart over a network

a tool for network provisioning of virtualization (xen,kvm/qemu,vmware)
and network re-provisioning of existing Linux systems.  
used with 'cobbler'. see manpage for usage.

Copyright 2006-2008 Red Hat, Inc and Others.
Michael DeHaan <michael.dehaan AT gmail>

This program is free software; you can redistribute it and/or modify
it under the terms of the GNU General Public License as published by
the Free Software Foundation; either version 2 of the License, or
(at your option) any later version.
 
This program is distributed in the hope that it will be useful,
but WITHOUT ANY WARRANTY; without even the implied warranty of
MERCHANTABILITY or FITNESS FOR A PARTICULAR PURPOSE.  See the
GNU General Public License for more details.
 
You should have received a copy of the GNU General Public License
along with this program; if not, write to the Free Software
Foundation, Inc., 51 Franklin Street, Fifth Floor, Boston, MA
02110-1301  USA
"""

import random
import os
import traceback
import tempfile
import shlex

ANCIENT_PYTHON = 0
try:
    try:
        from optparse import OptionParser
    except:
        from opt_parse import OptionParser # importing this for backwards compat with 2.2
    try:
        import subprocess as sub_process
    except:
        import sub_process
except:
    # the main "replace-self" codepath of koan must support
    # Python 1.5.  Other sections may use 2.3 features (nothing newer)
    # provided they are conditionally imported.  This is to support
    # EL 2.1. -- mpd
    ANCIENT_PYTHON = 1
    True = 1
    False = 0

import exceptions
import time
import shutil
import errno
import re
import sys
import xmlrpclib
import string
import glob
import socket
import utils
import time
import configurator

COBBLER_REQUIRED = 1.300

"""
koan --virt [--profile=webserver|--system=name] --server=hostname
koan --replace-self --profile=foo --server=hostname [--kexec]
"""

DISPLAY_PARAMS = [
   "name",
   "distro","profile",
   "kickstart","ks_meta",
   "install_tree","kernel","initrd",
   "netboot_enabled",
   "kernel_options",
   "repos",
   "virt_ram",
   "virt_disk",
   "virt_disk_driver",
   "virt_type",
   "virt_path",
   "virt_auto_boot",
]




def main():
    """
    Command line stuff...
    """

    try:
        utils.setupLogging("koan")
    except:
        # most likely running RHEL3, where we don't need virt logging anyway
        pass

    if ANCIENT_PYTHON:
        print "- command line usage on this version of python is unsupported"
        print "- usage via spacewalk APIs only.  Python x>=2.3 required"
        return

    p = OptionParser()
    p.add_option("-k", "--kopts",
                 dest="kopts_override",
                 help="append additional kernel options")
    p.add_option("-l", "--list",
                 dest="list_items",
                 help="lists remote items (EX: profiles, systems, or images)")
    p.add_option("-v", "--virt",
                 dest="is_virt",
                 action="store_true",
                 help="install new virtual guest")
    p.add_option("-u", "--update-files",
                 dest="is_update_files",
                 action="store_true",
                 help="update templated files from cobbler config management")
    p.add_option("-c", "--update-config",
                 dest="is_update_config",
                 action="store_true",
                 help="update system configuration from cobbler config management")
    p.add_option("", "--summary",
                 dest="summary",
                 action="store_true",
                 help="print configuration run stats")
    p.add_option("-V", "--virt-name",
                 dest="virt_name",
                 help="use this name for the virtual guest")
    p.add_option("-r", "--replace-self",
                 dest="is_replace",
                 action="store_true",
                 help="reinstall this host at next reboot")
    p.add_option("-D", "--display",
                 dest="is_display",
                 action="store_true",
                 help="display the configuration stored in cobbler for the given object")
    p.add_option("-p", "--profile",
                 dest="profile",
                 help="use this cobbler profile")
    p.add_option("-y", "--system",
                 dest="system",
                 help="use this cobbler system")
    p.add_option("-i", "--image",
                 dest="image",
                 help="use this cobbler image")
    p.add_option("-s", "--server",
                 dest="server",
                 default=os.environ.get("COBBLER_SERVER",""),
                 help="attach to this cobbler server")
    p.add_option("-S", "--static-interface",
                 dest="static_interface",
                 help="use static network configuration from this interface while installing")
    p.add_option("-t", "--port",
                 dest="port",
                 help="cobbler port (default 80)")
    p.add_option("-w", "--vm-poll",
                 dest="should_poll",
                 action="store_true",
                 help="for xen/qemu/KVM, poll & restart the VM after the install is done")
    p.add_option("-P", "--virt-path",
                 dest="virt_path",
                 help="override virt install location")  
    p.add_option("", "--force-path",
                 dest="force_path",
                 action="store_true",
                 help="Force overwrite of virt install location")
    p.add_option("-T", "--virt-type",
                 dest="virt_type",
                 help="override virt install type")
    p.add_option("-B", "--virt-bridge",
                 dest="virt_bridge",
                 help="override virt bridge")
    p.add_option("-n", "--nogfx",
                 action="store_true", 
                 dest="no_gfx",
                 help="disable Xen graphics (xenpv,xenfv)")
    p.add_option("", "--virt-auto-boot",
                 action="store_true", 
                 dest="virt_auto_boot",
                 help="set VM for autoboot")
    p.add_option("", "--add-reinstall-entry",
                 dest="add_reinstall_entry",
                 action="store_true",
                 help="when used with --replace-self, just add entry to grub, do not make it the default")
    p.add_option("-C", "--livecd",
                 dest="live_cd",
                 action="store_true",
                 help="used by the custom livecd only, not for humans")
    p.add_option("", "--kexec",
                 dest="use_kexec",
                 action="store_true",
                 help="Instead of writing a new bootloader config when using --replace-self, just kexec the new kernel and initrd")
    p.add_option("", "--no-copy-default",
                 dest="no_copy_default",
                 action="store_true",
                 help="Do not copy the kernel args from the default kernel entry when using --replace-self")
    p.add_option("", "--embed",
                 dest="embed_kickstart",
                 action="store_true",
                 help="When used with  --replace-self, embed the kickstart in the initrd to overcome potential DHCP timeout issues. (seldom needed)")
    p.add_option("", "--qemu-disk-type",
                 dest="qemu_disk_type",
                 help="when used with --virt_type=qemu, add select of disk driver types: ide,scsi,virtio")
    p.add_option("", "--qemu-net-type",
                 dest="qemu_net_type",
                 help="when used with --virt_type=qemu, select type of network device to use: e1000, ne2k_pci, pcnet, rtl8139, virtio")
    p.add_option("", "--qemu-machine-type",
                 dest="qemu_machine_type",
                 help="when used with --virt_type=qemu, select type of machine type to emulate: pc, pc-1.0, pc-0.15")

    (options, args) = p.parse_args()


    try:
        k = Koan()
        k.list_items          = options.list_items
        k.server              = options.server
        k.is_virt             = options.is_virt
        k.is_update_files     = options.is_update_files
        k.is_update_config    = options.is_update_config
        k.summary             = options.summary
        k.is_replace          = options.is_replace
        k.is_display          = options.is_display
        k.profile             = options.profile
        k.system              = options.system
        k.image               = options.image
        k.live_cd             = options.live_cd
        k.virt_path           = options.virt_path
        k.force_path          = options.force_path
        k.virt_type           = options.virt_type
        k.virt_bridge         = options.virt_bridge
        k.no_gfx              = options.no_gfx
        k.add_reinstall_entry = options.add_reinstall_entry
        k.kopts_override      = options.kopts_override
        k.static_interface    = options.static_interface
        k.use_kexec           = options.use_kexec
        k.no_copy_default     = options.no_copy_default
        k.should_poll         = options.should_poll
        k.embed_kickstart     = options.embed_kickstart
        k.virt_auto_boot      = options.virt_auto_boot
        k.qemu_disk_type      = options.qemu_disk_type
        k.qemu_net_type       = options.qemu_net_type
        k.qemu_machine_type   = options.qemu_machine_type

        if options.virt_name is not None:
            k.virt_name          = options.virt_name
        if options.port is not None:
            k.port              = options.port
        k.run()

    except Exception, e:
        (xa, xb, tb) = sys.exc_info()
        try:
            getattr(e,"from_koan")
            print str(e)[1:-1] # nice exception, no traceback needed
        except:
            print xa
            print xb
            print string.join(traceback.format_list(traceback.extract_tb(tb)))
        return 1

    return 0

#=======================================================

class InfoException(exceptions.Exception):
    """
    Custom exception for tracking of fatal errors.
    """
    def __init__(self,value,**args):
        self.value = value % args
        self.from_koan = 1
    def __str__(self):
        return repr(self.value)

#=======================================================

class Koan:

    def __init__(self):
        """
        Constructor.  Arguments will be filled in by optparse...
        """
        self.server            = None
        self.system            = None
        self.profile           = None
        self.list_profiles     = None
        self.list_systems      = None
        self.is_virt           = None
        self.is_update_files   = None
        self.is_update_config  = None
        self.summary           = None
        self.is_replace        = None
        self.port              = None
        self.static_interface  = None
        self.virt_name         = None
        self.virt_type         = None
        self.virt_path         = None
        self.force_path        = None
        self.qemu_disk_type    = None
        self.qemu_net_type     = None
        self.qemu_machine_type = None
        self.virt_auto_boot    = None

        # This option adds the --copy-default argument to /sbin/grubby
        # which uses the default boot entry in the grub.conf
        # as template for the new entry being added to that file.
        # look at /sbin/grubby --help for more info
        self.no_copy_default   = None

    #---------------------------------------------------

    def run(self):
        """
        koan's main function...
        """
        
        # we can get the info we need from either the cobbler server
        #  or a kickstart file
        if self.server is None:
            raise InfoException, "no server specified"

        # check to see that exclusive arguments weren't used together
        found = 0
        for x in (self.is_virt, self.is_replace, self.is_update_files, self.is_display, self.list_items, self.is_update_config):
            if x:
               found = found+1
        if found != 1:
            raise InfoException, "choose: --virt, --replace-self, --update-files, --list=what, or --display"
 

        # This set of options are only valid with --server
        if not self.server or self.server == "":
            if self.list_items or self.profile or self.system or self.port:
                raise InfoException, "--server is required"

        self.xmlrpc_server = utils.connect_to_server(server=self.server, port=self.port)

        if self.list_items:
            self.list(self.list_items)
            return
    
        if not os.getuid() == 0:
            if self.is_virt:
                print "warning: running as non root"
            else:
                print "this operation requires root access"
                return 3
        
        # if both --profile and --system were ommitted, autodiscover
        if self.is_virt:
            if (self.profile is None and self.system is None and self.image is None):
                raise InfoException, "must specify --profile, --system, or --image"
        else:
            if (self.profile is None and self.system is None and self.image is None):
                self.system = self.autodetect_system(allow_interactive=self.live_cd)
                if self.system is None:
                   while self.profile is None:
                      self.profile = self.ask_profile()


        # if --virt-type was specified and invalid, then fail
        if self.virt_type is not None:
            self.virt_type = self.virt_type.lower()
            if self.virt_type not in [ "qemu", "xenpv", "xenfv", "xen", "vmware", "vmwarew", "auto", "kvm" ]:
               if self.virt_type == "xen":
                   self.virt_type = "xenpv"
               raise InfoException, "--virt-type should be qemu, xenpv, xenfv, vmware, vmwarew, kvm, or auto"

        # if --qemu-disk-type was called without --virt-type=qemu, then fail
        if (self.qemu_disk_type is not None):
            self.qemu_disk_type = self.qemu_disk_type.lower()
            if self.virt_type not in [ "qemu", "auto", "kvm" ]:
               raise InfoException, "--qemu-disk-type must use with --virt-type=qemu"

        # if --qemu-net-type was called without --virt-type=qemu, then fail
        if (self.qemu_net_type is not None):
            self.qemu_net_type = self.qemu_net_type.lower()
            if self.virt_type not in [ "qemu", "auto", "kvm" ]:
               raise InfoException, "--qemu-net-type must use with --virt-type=qemu"

        # if --qemu-machine-type was called without --virt-type=qemu, then fail
        if (self.qemu_machine_type is not None):
            self.qemu_machine_type = self.qemu_machine_type.lower()
            if self.virt_type not in [ "qemu", "auto", "kvm" ]:
               raise InfoException, "--qemu-machine-type must use with --virt-type=qemu"


        # if --static-interface and --profile was called together, then fail
        if self.static_interface is not None and self.profile is not None:
            raise InfoException, "--static-interface option is incompatible with --profile option use --system instead"

        # perform one of three key operations
        if self.is_virt:
            self.virt()
        elif self.is_replace:
            if self.use_kexec:
                self.kexec_replace()
            else:
                self.replace()
        elif self.is_update_files:
            self.update_files()
        elif self.is_update_config:
            self.update_config()
        else:
            self.display()

    # --------------------------------------------------   

    def ask_profile(self):
        """
        Used by the live CD mode, if the system can not be auto-discovered, show a list of available
        profiles and ask the user what they want to install.  
        """
        # FIXME: use a TUI library to make this more presentable.
        try:
            available_profiles = self.xmlrpc_server.get_profiles()
        except:
            traceback.print_exc()
            self.connect_fail()

        print "\n- which profile to install?\n"
      
        for x in available_profiles:
            print "%s" % x["name"]

        sys.stdout.write("\n?>")

        data = sys.stdin.readline().strip()
 
        for x in available_profiles:
            print "comp (%s,%s)" % (x["name"],data)
            if x["name"] == data:
                return data
        return None

    #---------------------------------------------------

    def autodetect_system(self, allow_interactive=False):
        """
        Determine the name of the cobbler system record that
        matches this MAC address. 
        """
        systems = self.get_data("systems")
        my_netinfo = utils.get_network_info()
        my_interfaces = my_netinfo.keys()
        mac_criteria = []
        ip_criteria = []
        for my_interface in my_interfaces:
            mac_criteria.append(my_netinfo[my_interface]["mac_address"].upper())
            ip_criteria.append(my_netinfo[my_interface]["ip_address"])

        detected_systems = []
        systems = self.get_data("systems")
        for system in systems:
            obj_name = system["name"]
            for (obj_iname, obj_interface) in system['interfaces'].iteritems():
                mac = obj_interface["mac_address"].upper()
                ip  = obj_interface["ip_address"].upper()
                for my_mac in mac_criteria:
                    if mac == my_mac:
                        detected_systems.append(obj_name)
                for my_ip in ip_criteria:
                    if ip == my_ip:
                        detected_systems.append(obj_name)

        detected_systems = utils.uniqify(detected_systems)

        if len(detected_systems) > 1:
            raise InfoException, "Error: Multiple systems matched"
        elif len(detected_systems) == 0:
            if not allow_interactive:
                mac_criteria = utils.uniqify(mac_criteria, purge="?")
                ip_criteria  = utils.uniqify(ip_criteria, purge="?")
                raise InfoException, "Error: Could not find a matching system with MACs: %s or IPs: %s" % (",".join(mac_criteria), ",".join(ip_criteria))
            else:
                return None
        elif len(detected_systems) == 1:
            print "- Auto detected: %s" % detected_systems[0]
            return detected_systems[0]

    #---------------------------------------------------

    def safe_load(self,hashv,primary_key,alternate_key=None,default=None):
        if hashv.has_key(primary_key): 
            return hashv[primary_key]
        elif alternate_key is not None and hashv.has_key(alternate_key):
            return hashv[alternate_key]
        else:
            return default

    #---------------------------------------------------

    def net_install(self,after_download):
        """
        Actually kicks off downloads and auto-ks or virt installs
        """

        # initialise the profile, from the server if any
        if self.profile:
            profile_data = self.get_data("profile",self.profile)
        elif self.system:
            profile_data = self.get_data("system",self.system)
        elif self.image:
            profile_data = self.get_data("image",self.image)
        else:
            # shouldn't end up here, right?
            profile_data = {}

        if profile_data.get("kickstart","") != "":

            # fix URLs
            if profile_data["kickstart"][0] == "/" or profile_data["template_remote_kickstarts"]:
               if not self.system:
                   profile_data["kickstart"] = "http://%s/cblr/svc/op/ks/profile/%s" % (profile_data['http_server'], profile_data['name'])
               else:
                   profile_data["kickstart"] = "http://%s/cblr/svc/op/ks/system/%s" % (profile_data['http_server'], profile_data['name'])
                
            # If breed is ubuntu/debian we need to source the install tree differently
            # as preseeds are used instead of kickstarts.
            if profile_data["breed"] in [ "ubuntu", "debian" ]:
                self.get_install_tree_for_debian_ubuntu(profile_data)
            else:
                # find_kickstart source tree in the kickstart file
                self.get_install_tree_from_kickstart(profile_data)

            # if we found an install_tree, and we don't have a kernel or initrd
            # use the ones in the install_tree
            if self.safe_load(profile_data,"install_tree"):
                if not self.safe_load(profile_data,"kernel"):
                    profile_data["kernel"] = profile_data["install_tree"] + "/images/pxeboot/vmlinuz"

                if not self.safe_load(profile_data,"initrd"):
                    profile_data["initrd"] = profile_data["install_tree"] + "/images/pxeboot/initrd.img"


        # find the correct file download location 
        if not self.is_virt:
            if os.path.exists("/boot/efi/EFI/redhat/elilo.conf"):
                # elilo itanium support, may actually still work
                download = "/boot/efi/EFI/redhat"
            else:
                # whew, we have a sane bootloader
                download = "/boot"

        else:
            # ensure we have a good virt type choice and know where
            # to download the kernel/initrd
            if self.virt_type is None:
                self.virt_type = self.safe_load(profile_data,'virt_type',default=None)
            if self.virt_type is None or self.virt_type == "":
                self.virt_type = "auto"

            # if virt type is auto, reset it to a value we can actually use
            if self.virt_type == "auto":

                if profile_data.get("xml_file","") != "":
                    raise InfoException("xmlfile based installations are not supported")

                elif profile_data.has_key("file"):
                    print "- ISO or Image based installation, always uses --virt-type=qemu"
                    self.virt_type = "qemu"
                    
                else:
                    # FIXME: auto never selects vmware, maybe it should if we find it?

                    if not ANCIENT_PYTHON:
                        cmd = sub_process.Popen("/bin/uname -r", stdout=sub_process.PIPE, shell=True)
                        uname_str = cmd.communicate()[0]
                        if uname_str.find("xen") != -1:
                            self.virt_type = "xenpv"
                        elif os.path.exists("/usr/bin/qemu-img"):
                            self.virt_type = "qemu"
                        else:
                            # assume Xen, we'll check to see if virt-type is really usable later.
                            raise InfoException, "Not running a Xen kernel and qemu is not installed"

                print "- no virt-type specified, auto-selecting %s" % self.virt_type

            # now that we've figured out our virt-type, let's see if it is really usable
            # rather than showing obscure error messages from Xen to the user :)

            if self.virt_type in [ "xenpv", "xenfv" ]:
                cmd = sub_process.Popen("uname -r", stdout=sub_process.PIPE, shell=True)
                uname_str = cmd.communicate()[0]
                # correct kernel on dom0?
                if uname_str < "2.6.37" and uname_str.find("xen") == -1:
                   raise InfoException("kernel >= 2.6.37 or kernel-xen needs to be in use")
                # xend installed?
                if not os.path.exists("/usr/sbin/xend"):
                   raise InfoException("xen package needs to be installed")
                # xend running?
                rc = sub_process.call("/usr/sbin/xend status", stderr=None, stdout=None, shell=True)
                if rc != 0:
                   raise InfoException("xend needs to be started")

            # for qemu
            if self.virt_type in [ "qemu", "kvm" ]:
                # qemu package installed?
                if not os.path.exists("/usr/bin/qemu-img"):
                    raise InfoException("qemu package needs to be installed")
                # is libvirt new enough?
                cmd = sub_process.Popen("rpm -q python-virtinst", stdout=sub_process.PIPE, shell=True)
                version_str = cmd.communicate()[0]
                if version_str.find("virtinst-0.1") != -1 or version_str.find("virtinst-0.0") != -1:
                    raise InfoException("need python-virtinst >= 0.2 to do installs for qemu/kvm")

            # for vmware
            if self.virt_type == "vmware" or self.virt_type == "vmwarew":
                # FIXME: if any vmware specific checks are required (for deps) do them here.
                pass

            if self.virt_type == "virt-image":
                if not os.path.exists("/usr/bin/virt-image"):
                    raise InfoException("virt-image not present, downlevel virt-install package?")

            # for both virt types
            if os.path.exists("/etc/rc.d/init.d/libvirtd"):
                rc = sub_process.call("/sbin/service libvirtd status", stdout=None, shell=True)
                if rc != 0:
                    # libvirt running?
                    raise InfoException("libvirtd needs to be running")


            if self.virt_type in [ "xenpv" ]:
                # we need to fetch the kernel/initrd to do this
                download = "/var/lib/xen" 
            elif self.virt_type in [ "xenfv", "vmware", "vmwarew" ] :
                # we are downloading sufficient metadata to initiate PXE, no D/L needed
                download = None 
            else: # qemu
                # fullvirt, can use set_location in virtinst library, no D/L needed yet
                download = None 

        # download required files
        if not self.is_display and download is not None:
           self.get_distro_files(profile_data, download)
  
        # perform specified action
        after_download(self, profile_data)

    #---------------------------------------------------

    def get_install_tree_from_kickstart(self,profile_data):
        """
        Scan the kickstart configuration for either a "url" or "nfs" command
           take the install_tree url from that

        """
        if profile_data["breed"] == "suse":
            kopts = profile_data["kernel_options"]
            options = kopts.split(" ")
            for opt in options:
                if opt.startswith("install="):
                    profile_data["install_tree"] = opt.replace("install=","")
                    break
        else:
            try:
                raw = utils.urlread(profile_data["kickstart"])
                lines = raw.splitlines()

                method_re = re.compile('(?P<urlcmd>\s*url\s.*)|(?P<nfscmd>\s*nfs\s.*)')

                url_parser = OptionParser()
                url_parser.add_option("--url", dest="url")

                nfs_parser = OptionParser()
                nfs_parser.add_option("--dir", dest="dir")
                nfs_parser.add_option("--server", dest="server")

                for line in lines:
                    match = method_re.match(line)
                    if match:
                        cmd = match.group("urlcmd")
                        if cmd:
                            (options,args) = url_parser.parse_args(shlex.split(cmd)[1:])
                            profile_data["install_tree"] = options.url
                            break
                        cmd = match.group("nfscmd")
                        if cmd:
                            (options,args) = nfs_parser.parse_args(shlex.split(cmd)[1:])
                            profile_data["install_tree"] = "nfs://%s:%s" % (options.server,options.dir)
                            break

                if self.safe_load(profile_data,"install_tree"):
                    print "install_tree:", profile_data["install_tree"]
                else:
                    print "warning: kickstart found but no install_tree found"
                            
            except:
                # unstable to download the kickstart, however this might not
                # be an error.  For instance, xen FV installations of non
                # kickstart OS's...
                pass

    #---------------------------------------------------

    def get_install_tree_for_debian_ubuntu(self, profile_data):
        """
        Split ks_meta to obtain the tree path. Generate the install_tree
           using the http_server and the tree obtained from splitting ks_meta

        """

        try:
            tree = profile_data["ks_meta"].split()
            # Ensure we only take the tree in case ks_meta args are passed
            # First check for tree= in ks_meta arguments
            meta_re=re.compile('tree=')
            tree_found=''
            for entry in tree:
                if meta_re.match(entry):
                    tree_found=entry.split("=")[-1]
                    break
 
            if tree_found=='':
                # assume tree information as first argument
                tree = tree.split()[0]
            else:
                tree=tree_found
            tree_re = re.compile ('(http|ftp|nfs):')
            # Next check for installation tree on remote server
            if tree_re.match(tree):
                profile_data["install_tree"] = tree
            else:
            # Now take the first parameter as the local path
                profile_data["install_tree"] = "http://" + profile_data["http_server"] + tree

            if self.safe_load(profile_data,"install_tree"):
                print "install_tree:", profile_data["install_tree"]
            else:
                print "warning: kickstart found but no install_tree found"
        except:
            pass

    #---------------------------------------------------

    def list(self,what):
        if what not in [ "images", "profiles", "systems", "distros", "repos" ]:
            raise InfoException("koan does not know how to list that")
        data = self.get_data(what)
        for x in data:
            if x.has_key("name"):
                print x["name"]
        return True

    #---------------------------------------------------

    def display(self):
        def after_download(self, profile_data):
            for x in DISPLAY_PARAMS:
                if profile_data.has_key(x):
                    value = profile_data[x]
                    if x == 'kernel_options':
                        value = self.calc_kernel_args(profile_data)
                    print "%20s  : %s" % (x, value)
        return self.net_install(after_download)

    #---------------------------------------------------
                 
    def virt(self):
        """
        Handle virt provisioning.
        """

        def after_download(self, profile_data):
            self.virt_net_install(profile_data)

        return self.net_install(after_download)

    #---------------------------------------------------

    def update_files(self):
        """
        Contact the cobbler server and wget any config-management
        files in cobbler that we are providing to nodes.  Basically
        this turns cobbler into a lighweight configuration management
        system for folks who are not needing a more complex CMS.
        
        Read more at:
        https://github.com/cobbler/cobbler/wiki/Built-in-configuration-management
        """

        # FIXME: make this a utils.py function
        if self.profile:
            profile_data = self.get_data("profile",self.profile)
        elif self.system:
            profile_data = self.get_data("system",self.system)
        elif self.image:
            profile_data = self.get_data("image",self.image)
        else:
            # shouldn't end up here, right?
            profile_data = {}

        # BOOKMARK
        template_files = profile_data["template_files"]
        template_files = utils.input_string_or_hash(template_files)
        template_keys  = template_files.keys()

        print "- template map: %s" % template_files

        print "- processing for files to download..."
        for src in template_keys: 
            dest = template_files[src]
            save_as = dest
            dest = dest.replace("_","__")
            dest = dest.replace("/","_")
            if not save_as.startswith("/"):
                # this is a file in the template system that is not to be downloaded
                continue
            print "- file: %s" % save_as

            pattern = "http://%s/cblr/svc/op/template/%s/%s/path/%s"
            if profile_data.has_key("interfaces"):
                url = pattern % (profile_data["http_server"],"system",profile_data["name"],dest)
            else:
                url = pattern % (profile_data["http_server"],"profile",profile_data["name"],dest)
            if not os.path.exists(os.path.dirname(save_as)):
                os.makedirs(os.path.dirname(save_as))
            cmd = [ "/usr/bin/wget", url, "--output-document", save_as ]
            utils.subprocess_call(cmd)
       
        return True 

    #---------------------------------------------------

    def update_config(self):
        """
        Contact the cobbler server and update the system configuration using
        cobbler's built-in configuration management. Configs are based on
        a combination of mgmt-classes assigned to the system, profile, and
        distro.
        """
        # FIXME get hostname from utils?
        hostname = socket.gethostname()
        server   = self.xmlrpc_server
        try:
            config = server.get_config_data(hostname)
        except:
            traceback.print_exc()
            self.connect_fail()

        # FIXME should we version this, maybe append a timestamp? 
        node_config_data = "/var/lib/koan/config/localconfig.json"
        f = open(node_config_data, 'w')
        f.write(config)
        f.close()

        print "- Starting configuration run for %s" % (hostname)
        runtime_start = time.time()
        configure = configurator.KoanConfigure(config)
        stats = configure.run() 
        runtime_end = time.time()
        
        if self.summary:
            pstats = (stats["pkg"]['nsync'],stats["pkg"]['osync'],stats["pkg"]['fail'],stats["pkg"]['runtime'])
            dstats = (stats["dir"]['nsync'],stats["dir"]['osync'],stats["dir"]['fail'],stats["dir"]['runtime'])
            fstats = (stats["files"]['nsync'],stats["files"]['osync'],stats["files"]['fail'],stats["files"]['runtime'])                                          
            
            nsync = pstats[0] + dstats[0] + fstats[0]
            osync = pstats[1] + dstats[1] + fstats[1]
            fail  = pstats[2] + dstats[2] + fstats[2]
            
            total_resources = (nsync + osync + fail)
            total_runtime   = (runtime_end - runtime_start)
           
            print
            print "\tResource Report"
            print "\t-------------------------"
            print "\t    In Sync: %d" % nsync
            print "\tOut of Sync: %d" % osync
            print "\t       Fail: %d" % fail
            print "\t-------------------------"
            print "\tTotal Resources: %d" % total_resources
            print "\t  Total Runtime: %.02f" % total_runtime
            
            for status in ["repos_status", "ldap_status", "monit_status"]:
                if status in stats:
                    print
                    print "\t%s" % status
                    print "\t-------------------------"
                    print "\t%s" % stats[status]
                    print "\t-------------------------"          
            
            print
            print "\tResource |In Sync|OO Sync|Failed|Runtime"
            print "\t----------------------------------------"
            print "\t      Packages:  %d      %d    %d     %.02f" % pstats
            print "\t   Directories:  %d      %d    %d     %.02f" % dstats
            print "\t         Files:  %d      %d    %d     %.02f" % fstats
            print

    #---------------------------------------------------
  
    def kexec_replace(self):
        """
        Prepare to morph existing system by downloading new kernel and initrd
        and preparing kexec to execute them. Allow caller to do final 'kexec
        -e' invocation; this allows modules such as network drivers to be
        unloaded (for cases where an immediate kexec would leave the driver in
        an invalid state.
        """
        def after_download(self, profile_data):
            k_args = self.calc_kernel_args(profile_data)
            kickstart = self.safe_load(profile_data,'kickstart')
            arch      = self.safe_load(profile_data,'arch')

            (make, version) = utils.os_release()

            if (make == "centos" and version < 6) or (make == "redhat" and version < 6) or (make == "fedora" and version < 10):

                # embed the initrd in the kickstart file because of libdhcp and/or pump
                # needing the help due to some DHCP timeout potential in some certain
                # network configs.

                if self.embed_kickstart:
                    self.build_initrd(
                        self.safe_load(profile_data,'initrd_local'),
                        kickstart,
                        profile_data
                    )

            # Validate kernel argument length (limit depends on architecture --
            # see asm-*/setup.h).  For example:
            #   asm-i386/setup.h:#define COMMAND_LINE_SIZE 256
            #   asm-ia64/setup.h:#define COMMAND_LINE_SIZE  512
            #   asm-powerpc/setup.h:#define COMMAND_LINE_SIZE   512
            #   asm-s390/setup.h:#define COMMAND_LINE_SIZE  896
            #   asm-x86_64/setup.h:#define COMMAND_LINE_SIZE    256
            #   arch/x86/include/asm/setup.h:#define COMMAND_LINE_SIZE 2048
            if arch.startswith("ppc") or arch.startswith("ia64"):
                if len(k_args) > 511:
                    raise InfoException, "Kernel options are too long, 512 chars exceeded: %s" % k_args
            elif arch.startswith("s390"):
                if len(k_args) > 895:
                    raise InfoException, "Kernel options are too long, 896 chars exceeded: %s" % k_args
            elif len(k_args) > 2048:
                raise InfoException, "Kernel options are too long, 2048 chars exceeded: %s" % k_args

            utils.subprocess_call([
                'kexec',
                '--load',
                '--initrd=%s' % (self.safe_load(profile_data,'initrd_local'),),
                '--command-line=%s' % (k_args,),
                self.safe_load(profile_data,'kernel_local')
            ])
            print "Kernel loaded; run 'kexec -e' to execute"
        return self.net_install(after_download)


    #---------------------------------------------------
        
    def get_boot_loader_info(self):
        if ANCIENT_PYTHON:
            # FIXME: implement this to work w/o subprocess
            if os.path.exists("/etc/grub.conf"):
               return (0, "grub")
            else:
               return (0, "lilo") 
        cmd = [ "/sbin/grubby", "--bootloader-probe" ]
        probe_process = sub_process.Popen(cmd, stdout=sub_process.PIPE)
        which_loader = probe_process.communicate()[0]
        return probe_process.returncode, which_loader

    def replace(self):
        """
        Handle morphing an existing system through downloading new
        kernel, new initrd, and installing a kickstart in the initrd,
        then manipulating grub.
        """
        try:
            shutil.rmtree("/var/spool/koan")
        except OSError, (err, msg):
            if err != errno.ENOENT:
                raise
        try:
            os.makedirs("/var/spool/koan")
        except OSError, (err, msg):
            if err != errno.EEXIST:
                raise
    

        def after_download(self, profile_data):
            use_grubby = False
            use_grub2 = False
            (make, version) = utils.os_release()
            if make in ['ubuntu', 'debian']:
                if not os.path.exists("/usr/sbin/update-grub"):
                    raise InfoException, "grub2 is not installed"
                use_grub2 = True
            else:
                if not os.path.exists("/sbin/grubby"):
                    raise InfoException, "grubby is not installed"
                use_grubby = True

            k_args = self.calc_kernel_args(profile_data,replace_self=1)

            kickstart = self.safe_load(profile_data,'kickstart')

            if (make == "centos" and version < 6) or (make == "redhat" and version < 6) or (make == "fedora" and version < 10):

                # embed the initrd in the kickstart file because of libdhcp and/or pump
                # needing the help due to some DHCP timeout potential in some certain
                # network configs.

                if self.embed_kickstart:
                    self.build_initrd(
                        self.safe_load(profile_data,'initrd_local'),
                        kickstart,
                        profile_data
                    )

            if not ANCIENT_PYTHON:
                arch_cmd = sub_process.Popen("/bin/uname -m", stdout=sub_process.PIPE, shell=True)
                arch = arch_cmd.communicate()[0]
            else:
                arch = "i386"

            # Validate kernel argument length (limit depends on architecture --
            # see asm-*/setup.h).  For example:
            #   asm-i386/setup.h:#define COMMAND_LINE_SIZE 256
            #   asm-ia64/setup.h:#define COMMAND_LINE_SIZE  512
            #   asm-powerpc/setup.h:#define COMMAND_LINE_SIZE   512
            #   asm-s390/setup.h:#define COMMAND_LINE_SIZE  896
            #   asm-x86_64/setup.h:#define COMMAND_LINE_SIZE    256
            #   arch/x86/include/asm/setup.h:#define COMMAND_LINE_SIZE 2048
            if not ANCIENT_PYTHON:
                if arch.startswith("ppc") or arch.startswith("ia64"):
                    if len(k_args) > 511:
                        raise InfoException, "Kernel options are too long, 512 chars exceeded: %s" % k_args
                elif arch.startswith("s390"):
                    if len(k_args) > 895:
                        raise InfoException, "Kernel options are too long, 896 chars exceeded: %s" % k_args
                elif len(k_args) > 2048:
                    raise InfoException, "Kernel options are too long, 2048 chars exceeded: %s" % k_args

            if use_grubby:
                cmd = [ "/sbin/grubby",
                        "--add-kernel", self.safe_load(profile_data,'kernel_local'),
                        "--initrd", self.safe_load(profile_data,'initrd_local'),
                        "--args", "\"%s\"" % k_args
                ]

                if not self.no_copy_default:
                    cmd.append("--copy-default")

                boot_probe_ret_code, probe_output = self.get_boot_loader_info()
                if boot_probe_ret_code == 0 and string.find(probe_output, "lilo") >= 0:
                    cmd.append("--lilo")

                if self.add_reinstall_entry:
                    cmd.append("--title=Reinstall")
                else:
                    cmd.append("--make-default")
                    cmd.append("--title=kick%s" % int(time.time()))
               
                if self.live_cd:
                    cmd.append("--bad-image-okay")
                    cmd.append("--boot-filesystem=/")
                    cmd.append("--config-file=/tmp/boot/boot/grub/grub.conf")

                # Are we running on ppc?
                if not ANCIENT_PYTHON:
                    if arch.startswith("ppc"):
                        cmd.append("--yaboot")
                    elif arch.startswith("s390"):
                        cmd.append("--zipl")

                utils.subprocess_call(cmd)

                # Any post-grubby processing required (e.g. ybin, zipl, lilo)?
                if not ANCIENT_PYTHON and arch.startswith("ppc"):
                    # FIXME - CHRP hardware uses a 'PPC PReP Boot' partition and doesn't require running ybin
                    print "- applying ybin changes"
                    cmd = [ "/sbin/ybin" ]
                    utils.subprocess_call(cmd)
                elif not ANCIENT_PYTHON and arch.startswith("s390"):
                    print "- applying zipl changes"
                    cmd = [ "/sbin/zipl" ]
                    utils.subprocess_call(cmd)
                else:
                    # if grubby --bootloader-probe returns lilo,
                    #    apply lilo changes
                    if boot_probe_ret_code == 0 and string.find(probe_output, "lilo") != -1:
                        print "- applying lilo changes"
                        cmd = [ "/sbin/lilo" ]
                        utils.subprocess_call(cmd)

            elif use_grub2:
                # Use grub2 for --replace-self
                kernel_local = self.safe_load(profile_data,'kernel_local')
                initrd_local = self.safe_load(profile_data,'initrd_local')

                # Set name for grub2 menuentry
                if self.add_reinstall_entry:
                    name = "Reinstall: %s" % profile_data['name']
                else:
                    name = "%s" % profile_data['name']

                # Set paths for Ubuntu/Debian
                # TODO: Add support for other distros when they ship grub2
                if make in ['ubuntu', 'debian']:
                    grub_file = "/etc/grub.d/42_koan"
                    grub_default_file = "/etc/default/grub"
                    cmd = ["update-grub"]
                    default_cmd = ['sed', '-i', 's/^GRUB_DEFAULT\=.*$/GRUB_DEFAULT="%s"/g' % name, grub_default_file]

                # Create grub2 menuentry
                grub_entry = """
                cat <<EOF
                menuentry "%s" {
                    linux %s %s
                    initrd %s
                }
                EOF
                """ % (name, kernel_local, k_args, initrd_local)

                # Save grub2 menuentry
                fd = open(grub_file,"w")
                fd.write(grub_entry)
                fd.close()
                os.chmod(grub_file, 0755)

                # Set default grub entry for reboot
                if not self.add_reinstall_entry:
                    print "- setting grub2 default entry"
                    sub_process.call(default_cmd)

                # Run update-grub
                utils.subprocess_call(cmd)

            if not self.add_reinstall_entry:
                print "- reboot to apply changes"
            else:
                print "- reinstallation entry added"

        return self.net_install(after_download)

    #---------------------------------------------------

    def get_insert_script(self,initrd):
        """
        Create bash script for inserting kickstart into initrd.
        Code heavily borrowed from internal auto-ks scripts.
        """
        return r"""
        cd /var/spool/koan
        mkdir initrd
        gzip -dc %s > initrd.tmp
        if mount -o loop -t ext2 initrd.tmp initrd >&/dev/null ; then
            cp ks.cfg initrd/
            ln initrd/ks.cfg initrd/tmp/ks.cfg
            umount initrd
            gzip -c initrd.tmp > initrd_final
        else
            echo "mount failed; treating initrd as a cpio archive..."
            cd initrd
            cpio -id <../initrd.tmp
            cp /var/spool/koan/ks.cfg .
            ln ks.cfg tmp/ks.cfg
            find . | cpio -o -H newc | gzip -9 > ../initrd_final
            echo "...done"
        fi
        """ % initrd

    #---------------------------------------------------

    def build_initrd(self,initrd,kickstart,data):
        """
        Crack open an initrd and install the kickstart file.
        """

        # save kickstart to file
        ksdata = utils.urlread(kickstart)
        fd = open("/var/spool/koan/ks.cfg","w+")
        if ksdata is not None:
            fd.write(ksdata)
        fd.close()

        # handle insertion of kickstart based on type of initrd
        fd = open("/var/spool/koan/insert.sh","w+")
        fd.write(self.get_insert_script(initrd))
        fd.close()
        utils.subprocess_call([ "/bin/bash", "/var/spool/koan/insert.sh" ])
        shutil.copyfile("/var/spool/koan/initrd_final", initrd)

    #---------------------------------------------------

    def connect_fail(self):
        raise InfoException, "Could not communicate with %s:%s" % (self.server, self.port)

    #---------------------------------------------------

    def get_data(self,what,name=None):
        try:
            if what[-1] == "s":
                data = getattr(self.xmlrpc_server, "get_%s" % what)()
            else:
                data = getattr(self.xmlrpc_server, "get_%s_for_koan" % what)(name)
        except:
            traceback.print_exc()
            self.connect_fail()
        if data == {}:
            raise InfoException("No entry/entries found")
        return data
    
    #---------------------------------------------------

    def get_ips(self,strdata):
        """
        Return a list of IP address strings found in argument.
        warning: not IPv6 friendly
        """
        return re.findall(r'\d{1,3}\.\d{1,3}\.\d{1,3}\.\d{1,3}',strdata)

    #---------------------------------------------------

    def get_macs(self,strdata):
        """
        Return a list of MAC address strings found in argument.
        """
        return re.findall(r'[A-F0-9]{2}:[A-F0-9]{2}:[A-F0-9]{2}:[A-F0-9]{2}:[A-F:0-9]{2}:[A-F:0-9]{2}', strdata.upper())

    #---------------------------------------------------

    def is_ip(self,strdata):
        """
        Is strdata an IP?
        warning: not IPv6 friendly
        """
        return self.get_ips(strdata) and True or False

    #---------------------------------------------------

    def is_mac(self,strdata):
        """
        Return whether the argument is a mac address.
        """
        return self.get_macs(strdata) and True or False

    #---------------------------------------------------

    def get_distro_files(self,profile_data, download_root):
        """
        Using distro data (fetched from bootconf tree), determine
        what kernel and initrd to download, and save them locally.
        """
        os.chdir(download_root)
        distro = self.safe_load(profile_data,'distro')
        kernel = self.safe_load(profile_data,'kernel')
        initrd = self.safe_load(profile_data,'initrd')
        kernel_short = os.path.basename(kernel)
        initrd_short = os.path.basename(initrd)
        kernel_save = "%s/%s_koan" % (download_root, kernel_short)
        initrd_save = "%s/%s_koan" % (download_root, initrd_short)

        if self.server:
            if kernel[0] == "/":
                kernel = "http://%s/cobbler/images/%s/%s" % (profile_data["http_server"], distro, kernel_short)
            if initrd[0] == "/":
                initrd = "http://%s/cobbler/images/%s/%s" % (profile_data["http_server"], distro, initrd_short)

        try:
            print "downloading initrd %s to %s" % (initrd_short, initrd_save)
            print "url=%s" % initrd
            utils.urlgrab(initrd,initrd_save)

            print "downloading kernel %s to %s" % (kernel_short, kernel_save)
            print "url=%s" % kernel
            utils.urlgrab(kernel,kernel_save)
        except:
            traceback.print_exc()
            raise InfoException, "error downloading files"
        profile_data['kernel_local'] = kernel_save
        profile_data['initrd_local'] = initrd_save

    #---------------------------------------------------

    def calc_kernel_args(self, pd, replace_self=0):
        kickstart = self.safe_load(pd,'kickstart')
        options   = self.safe_load(pd,'kernel_options',default='')
        breed     = self.safe_load(pd,'breed')

        kextra    = ""
        if kickstart is not None and kickstart != "":
            if breed is not None and breed == "suse":
                kextra = "autoyast=" + kickstart
            elif breed is not None and breed == "debian" or breed =="ubuntu":
                kextra = "auto-install/enable=true priority=critical url=" + kickstart
            else:
                kextra = "ks=" + kickstart 

        if options !="":
            kextra = kextra + " " + options
        # parser issues?  lang needs a trailing = and somehow doesn't have it.

        # convert the from-cobbler options back to a hash
        # so that we can override it in a way that works as intended

        hashv = utils.input_string_or_hash(kextra)

        if self.static_interface is not None and (breed == "redhat" or breed == "suse"):
            interface_name = self.static_interface
            interfaces = self.safe_load(pd, "interfaces")
            if interface_name.startswith("eth"):
                alt_interface_name = interface_name.replace("eth", "intf")
                interface_data = self.safe_load(interfaces, interface_name, alt_interface_name)
            else:
                interface_data = self.safe_load(interfaces, interface_name)

            ip = self.safe_load(interface_data, "ip_address")
            netmask = self.safe_load(interface_data, "netmask")
            gateway = self.safe_load(pd, "gateway")
            dns = self.safe_load(pd, "name_servers")

            if breed == "suse":
                hashv["netdevice"] = self.static_interface
            else:
                hashv["ksdevice"] = self.static_interface
            if ip is not None:
                if breed == "suse":
                    hashv["hostip"] = ip
                else:
                    hashv["ip"] = ip
            if netmask is not None:
                hashv["netmask"] = netmask
            if gateway is not None:
                hashv["gateway"] = gateway
            if dns is not None:
                if breed == "suse":
                    hashv["nameserver"] = dns[0]
                else:
                    hashv["dns"] = ",".join(dns)

        if replace_self and self.embed_kickstart:
           hashv["ks"] = "file:ks.cfg"

        if self.kopts_override is not None:
           hash2 = utils.input_string_or_hash(self.kopts_override)
           hashv.update(hash2)
        options = utils.hash_to_string(hashv)
        options = string.replace(options, "lang ","lang= ")
        # if using ksdevice=bootif that only works for PXE so replace
        # it with something that will work
        options = string.replace(options, "ksdevice=bootif","ksdevice=link")
        return options

    #---------------------------------------------------

    def virt_net_install(self,profile_data):
        """
        Invoke virt guest-install (or tweaked copy thereof)
        """
        pd = profile_data
        self.load_virt_modules()

        arch                          = self.safe_load(pd,'arch','x86')
        kextra                        = self.calc_kernel_args(pd)
        (uuid, create_func, fullvirt, can_poll) = self.virt_choose(pd)

        virtname            = self.calc_virt_name(pd)

        ram                 = self.calc_virt_ram(pd)

        vcpus               = self.calc_virt_cpus(pd)
        path_list           = self.calc_virt_path(pd, virtname)
        size_list           = self.calc_virt_filesize(pd)
        driver_list         = self.calc_virt_drivers(pd)
        if self.virt_type == 'openvz':
            disks = None
        else:
            disks           = self.merge_disk_data(path_list,size_list,driver_list)
        virt_auto_boot      = self.calc_virt_autoboot(pd, self.virt_auto_boot)

        results = create_func(
                name              =  virtname,
                ram               =  ram,
                disks             =  disks,
                uuid              =  uuid,
                extra             =  kextra,
                vcpus             =  vcpus,
                profile_data      =  profile_data,
                arch              =  arch,
                no_gfx            =  self.no_gfx,
                fullvirt          =  fullvirt,
                bridge            =  self.virt_bridge,
                virt_type         =  self.virt_type,
                virt_auto_boot    =  virt_auto_boot,
                qemu_driver_type  =  self.qemu_disk_type,
                qemu_net_type     =  self.qemu_net_type,
                qemu_machine_type =  self.qemu_machine_type
        )

        #print results

        if can_poll is not None and self.should_poll:
            import libvirt
            print "- polling for virt completion"
            conn = None
            if can_poll == "xen":
               conn = libvirt.open(None)
            elif can_poll == "qemu":
               conn = libvirt.open("qemu:///system")
            else:
               raise InfoException("Don't know how to poll this virt-type")
            ct = 0
            while True:
               time.sleep(3)
               state = utils.get_vm_state(conn, virtname)
               if state == "running":
                   print "- install is still running, sleeping for 1 minute (%s)" % ct
                   ct = ct + 1
                   time.sleep(60)
               elif state == "crashed":
                   print "- the install seems to have crashed."
                   return "failed"
               elif state == "shutdown":
                   print "- shutdown VM detected, is the install done?  Restarting!"
                   utils.find_vm(conn, virtname).create()    
                   return results
               else:
                   raise InfoException("internal error, bad virt state")

        if virt_auto_boot:
            if self.virt_type in [ "xenpv", "xenfv" ]:
                if not utils.create_xendomains_symlink(virtname):
                    print "- warning: failed to setup autoboot for %s, it will have to be configured manually" % virtname
            elif self.virt_type in [ "qemu", "kvm" ]:
                utils.libvirt_enable_autostart(virtname)
            elif self.virt_type in [ "openvz" ]:
                pass
            else:
                print "- warning: don't know how to autoboot this virt type yet"
            # else...
        return results

    #---------------------------------------------------

    def load_virt_modules(self):
        try:
            import xencreate
            import qcreate
            import imagecreate
        except:
            traceback.print_exc()
            raise InfoException("no virtualization support available, install python-virtinst?")

    #---------------------------------------------------

    def virt_choose(self, pd):
        fullvirt = False
        can_poll = None
        if (self.image is not None) and (pd["image_type"] == "virt-clone"):
            fullvirt = True
            uuid = None
            import imagecreate
            creator = imagecreate.start_install
        elif self.virt_type in [ "xenpv", "xenfv" ]:
            uuid    = self.get_uuid(self.calc_virt_uuid(pd))
            import xencreate
            creator = xencreate.start_install
            if self.virt_type == "xenfv":
               fullvirt = True 
            can_poll = "xen"
        elif self.virt_type in [ "qemu", "kvm" ] :
            fullvirt = True
            uuid    = None
            import qcreate
            creator = qcreate.start_install
            can_poll = "qemu"
        elif self.virt_type == "vmware":
            import vmwcreate
            uuid = None
            creator = vmwcreate.start_install
        elif self.virt_type == "vmwarew":
            import vmwwcreate
            uuid = None
            creator = vmwwcreate.start_install
        elif self.virt_type == "openvz":
            import openvzcreate
            uuid = None
            creator = openvzcreate.start_install
        else:
            raise InfoException, "Unspecified virt type: %s" % self.virt_type
        return (uuid, creator, fullvirt, can_poll)

    #---------------------------------------------------

    def merge_disk_data(self, paths, sizes, drivers):
        counter = 0
        disks = []
        for p in paths:
            path = paths[counter]
            if counter >= len(sizes): 
                size = sizes[-1]
            else:
                size = sizes[counter]
            if counter >= len(drivers): 
                driver = drivers[-1]
            else:
                driver = drivers[counter]
            disks.append([path,size,driver])
            counter = counter + 1
        if len(disks) == 0:
            print "paths:   ", paths
            print "sizes:   ", sizes
            print "drivers: ", drivers
            raise InfoException, "Disk configuration not resolvable!"
        return disks

    #---------------------------------------------------

    def calc_virt_name(self,profile_data):
        if self.virt_name is not None:
           # explicit override
           name = self.virt_name
        elif profile_data.has_key("interfaces"):
           # this is a system object, just use the name
           name = profile_data["name"]
        else:
           # just use the time, we used to use the MAC
           # but that's not really reliable when there are more
           # than one.
           name = time.ctime(time.time())
        # keep libvirt happy with the names
        return name.replace(":","_").replace(" ","_")


    #--------------------------------------------------

    def calc_virt_autoboot(self,data,override_autoboot=False):
        if override_autoboot:
           return True

        autoboot = self.safe_load(data,'virt_auto_boot',0)
        autoboot = str(autoboot).lower()

        if autoboot in [ "1", "true", "y", "yes" ]:
           return True

        return False

    #--------------------------------------------------

    def calc_virt_filesize(self,data,default_filesize=0):

        # MAJOR FIXME: are there overrides?  
        size = self.safe_load(data,'virt_file_size','xen_file_size',0)

        tokens = str(size).split(",")
        accum = []
        for t in tokens:
            accum.append(self.calc_virt_filesize2(data,size=t))
        return accum

    #---------------------------------------------------

    def calc_virt_filesize2(self,data,default_filesize=1,size=0):
        """
        Assign a virt filesize if none is given in the profile.
        """

        err = False
        try:
            int(size)
        except:
            err = True
        if size is None or size == '':
            err = True
        if err:
            print "invalid file size specified, using defaults"
            return default_filesize
        return int(size)

    #---------------------------------------------------

    def calc_virt_drivers(self,data):
        driver = self.safe_load(data,'virt_disk_driver',default='raw')

        tokens = driver.split(",")
        accum = []
        for t in tokens:
            # FIXME: this list should be pulled out of 
            #        the virtinst VirtualDisk class, but
            #        not all versions of virtinst have a 
            #        nice list to use
            if t in ('raw','qcow','qcow2','aio'):
               accum.append(t)
            else:
               print "invalid disk driver specified, defaulting to 'raw'"
               accum.append('raw')
        return accum

    #---------------------------------------------------

    def calc_virt_ram(self,data,default_ram=64):
        """
        Assign a virt ram size if none is given in the profile.
        """
        size = self.safe_load(data,'virt_ram','xen_ram',0)
        err = False
        try:
            int(size)
        except:
            err = True
        if size is None or size == '' or int(size) < default_ram:
            err = True
        if err:
            print "invalid RAM size specified, using defaults."
            return default_ram
        return int(size)

    #---------------------------------------------------

    def calc_virt_cpus(self,data,default_cpus=1):
        """
        Assign virtual CPUs if none is given in the profile.
        """
        size = self.safe_load(data,'virt_cpus',default=default_cpus)
        try:
            isize = int(size)
        except:
            traceback.print_exc()
            return default_cpus
        return isize

    #---------------------------------------------------

    def calc_virt_mac(self,data):
        if not self.is_virt:
            return None # irrelevant 
        if self.is_mac(self.system):
            return self.system.upper()
        return self.random_mac()

    #---------------------------------------------------

    def calc_virt_uuid(self,data):
        # TODO: eventually we may want to allow some koan CLI
        # option (or cobbler system option) for passing in the UUID.  
        # Until then, it's random.
        return None
        """
        Assign a UUID if none/invalid is given in the profile.
        """
        my_id = self.safe_load(data,'virt_uuid','xen_uuid',0)
        uuid_re = re.compile('[0-9a-f]{8}-[0-9a-f]{4}-[0-9a-f]{4}-[0-9a-f]{4}-[0-9a-f]{12}')
        err = False
        try:
            str(my_id)
        except:
            err = True
        if my_id is None or my_id == '' or not uuid_re.match(id):
            err = True
        if err and my_id is not None:
            print "invalid UUID specified.  randomizing..."
            return None
        return my_id

    #----------------------------------------------------

    def calc_virt_path(self,pd,name):

        # input is either a single item or a string list
        # it's not in the arguments to this function .. it's from one of many
        # potential sources

        location = self.virt_path

        if location is None:
           # no explicit CLI override, what did the cobbler server say?
           location = self.safe_load(pd, 'virt_path', default=None)

        if location is None or location == "":
           # not set in cobbler either? then assume reasonable defaults
           if self.virt_type in [ "xenpv", "xenfv" ]:
               prefix = "/var/lib/xen/images/"
           elif self.virt_type in [ "qemu", "kvm" ]:
               prefix = "/var/lib/libvirt/images/"
           elif self.virt_type == "vmwarew":
               prefix = "/var/lib/vmware/%s/" % name
           else:
               prefix = "/var/lib/vmware/images/"
           if not os.path.exists(prefix):
               print "- creating: %s" % prefix
               os.makedirs(prefix)
           return [ "%s/%s-disk0" % (prefix, name) ]

        # ok, so now we have a user that either through cobbler or some other
        # source *did* specify a location.   It might be a list.
            
        virt_sizes = self.calc_virt_filesize(pd)

        path_splitted = location.split(",")
        paths = []
        count = -1
        for x in path_splitted:
            count = count + 1
            path = self.calc_virt_path2(pd,name,offset=count,location=x,sizes=virt_sizes)
            paths.append(path)
        return paths


    #---------------------------------------------------

    def calc_virt_path2(self,pd,name,offset=0,location=None,sizes=[]):

        # Parse the command line to determine if this is a 
        # path, a partition, or a volume group parameter
        #   file Ex:         /foo
        #   partition Ex:    /dev/foo
        #   volume-group Ex: vg-name(:lv-name)
        #
        # chosing the disk image name (if applicable) is somewhat
        # complicated ...

        # use default location for the virt type

        if not location.startswith("/dev/") and location.startswith("/"):
            # filesystem path
            if os.path.isdir(location):
                return "%s/%s-disk%s" % (location, name, offset)
            elif not os.path.exists(location) and os.path.isdir(os.path.dirname(location)):
                return location
            else:
                if self.force_path:
                    return location
                else:
		    raise InfoException, "The location %s is an existing file. Consider '--force-path' to overwrite it." % location
        elif location.startswith("/dev/"):
            # partition
            if os.path.exists(location):
                return location
            else:
                raise InfoException, "virt path is not a valid block device"
        else:
            # it's a volume group, verify that it exists
            if location.find(':') == -1:
                vgname = location
                lvname = "%s-disk%s" % (name,offset)
            else:
                vgname, lvname = location.split(':')[:2]

            args = "vgs -o vg_name"
            print "%s" % args
            vgnames = sub_process.Popen(args, shell=True, stdout=sub_process.PIPE).communicate()[0]
            print vgnames

            if vgnames.find(vgname) == -1:
                raise InfoException, "The volume group [%s] does not exist." % vgname
            
            # check free space
            args = "LANG=C vgs --noheadings -o vg_free --units g %s" % vgname
            print args
            cmd = sub_process.Popen(args, stdout=sub_process.PIPE, shell=True)
            freespace_str = cmd.communicate()[0]
            freespace_str = freespace_str.split("\n")[0].strip()
            freespace_str = freespace_str.lower().replace("g","").replace(',', '.') # remove gigabytes
            print "(%s)" % freespace_str
            freespace = int(float(freespace_str))

            virt_size = self.calc_virt_filesize(pd)

            if len(virt_size) > offset:
                virt_size = sizes[offset] 
            else:
                return sizes[-1]

            if freespace >= int(virt_size):
            
                # look for LVM partition named foo, create if doesn't exist
<<<<<<< HEAD
                args = "lvs --noheadings -o lv_name %s" % location
=======
                args = "lvs -o lv_name %s" % vgname
>>>>>>> 1b5a13e3
                print "%s" % args
                lvs_str=sub_process.Popen(args, stdout=sub_process.PIPE, shell=True).communicate()[0]
                print lvs_str
         
<<<<<<< HEAD
                name = "%s-disk%s" % (name,offset)
 
                # have to create it?
                found_lvs = False
                for lvs in lvs_str.split("\n"):
                    if lvs.strip() == name:
                        found_lvs = True
                        break

                if not found_lvs:
                    args = "lvcreate -L %sG -n %s %s" % (virt_size, name, location)
=======
                # have to create logical volume?
                if lvs_str.find(lvname) == -1:
                    args = "lvcreate -L %sG -n %s %s" % (virt_size, lvname, vgname)
>>>>>>> 1b5a13e3
                    print "%s" % args
                    lv_create = sub_process.call(args, shell=True)
                    if lv_create != 0:
                        raise InfoException, "LVM creation failed"

                # partition location
                partition_location = "/dev/mapper/%s-%s" % (vgname,lvname.replace('-','--'))

                # check whether we have SELinux enabled system
                args = "/usr/sbin/selinuxenabled"
                selinuxenabled = sub_process.call(args)
                if selinuxenabled == 0:
                    # required context type
                    context_type = "virt_image_t"

                    # change security context type to required one
                    args = "/usr/bin/chcon -t %s %s" % (context_type, partition_location)
                    print "%s" % args
                    change_context = sub_process.call(args, close_fds=True, shell=True)

                    # modify SELinux policy in order to preserve security context
                    # between reboots
                    args = "/usr/sbin/semanage fcontext -a -t %s %s" % (context_type, partition_location)
                    print "%s" % args
                    change_context |= sub_process.call(args, close_fds=True, shell=True)
                    
                    if change_context != 0:
                        raise InfoException, "SELinux security context setting to LVM partition failed"

                # return partition location
                return partition_location

            else:
                raise InfoException, "volume group needs %s GB free space." % virt_size


    def randomUUID(self):
        """
        Generate a random UUID.  Copied from xend/uuid.py
        """
        rc = []
        for x in range(0, 16):
           rc.append(random.randint(0,255))
        return rc

    def uuidToString(self, u):
        """
        return uuid as a string
        """
        return "-".join(["%02x" * 4, "%02x" * 2, "%02x" * 2, "%02x" * 2,
            "%02x" * 6]) % tuple(u)

    def get_uuid(self,uuid):
        """
        return the passed-in uuid, or a random one if it's not set.
        """
        if uuid:
            return uuid
        return self.uuidToString(self.randomUUID())

if __name__ == "__main__":
    main()<|MERGE_RESOLUTION|>--- conflicted
+++ resolved
@@ -1774,16 +1774,11 @@
             if freespace >= int(virt_size):
             
                 # look for LVM partition named foo, create if doesn't exist
-<<<<<<< HEAD
                 args = "lvs --noheadings -o lv_name %s" % location
-=======
-                args = "lvs -o lv_name %s" % vgname
->>>>>>> 1b5a13e3
                 print "%s" % args
                 lvs_str=sub_process.Popen(args, stdout=sub_process.PIPE, shell=True).communicate()[0]
                 print lvs_str
          
-<<<<<<< HEAD
                 name = "%s-disk%s" % (name,offset)
  
                 # have to create it?
@@ -1795,11 +1790,6 @@
 
                 if not found_lvs:
                     args = "lvcreate -L %sG -n %s %s" % (virt_size, name, location)
-=======
-                # have to create logical volume?
-                if lvs_str.find(lvname) == -1:
-                    args = "lvcreate -L %sG -n %s %s" % (virt_size, lvname, vgname)
->>>>>>> 1b5a13e3
                     print "%s" % args
                     lv_create = sub_process.call(args, shell=True)
                     if lv_create != 0:
