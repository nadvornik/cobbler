Cobbler CHANGELOG
(all entries mdehaan@redhat.com unless noted otherwise)

<<<<<<< HEAD
* Thu Jan 10 2007 - 0.6.5
- NOTE: 0.7.X devel branch in progress at this time, see changelog there
- Fix for f8 comps.xml name change
- Fix for reposync permissions during rsync
=======
* XXX Feb XX 2008 - 0.8.0 (TBD)
- stable release of 0.7.* branch plus ...
- fixed potential user problem with source_repos in upgrade scenario
- additional higher level API functions for find, fixes for other higher level API functions
- better messaging when insufficient permissions on needed files
- update permissions on reposync fixes

* Thu Jan 31 2008 - 0.7.2 (0.8 rc)
- default_virt_file_size and default_virt_ram added to settings
- enforce permissions/selinux context after reposync
- better API for copying/renames, API consistancy cleanup
- support for renames that resolve dependencies, inclusion in CLI+webapp
- remove leading newline in rendered template files, which apparently breaks AutoYAST?
- recursive syncs automatically sync all subobjects when editing parent objects (default behavior)
- deletes can now be done recursively (optional --recursive on distro/profile remove)
- 'cobbler list' is now (re)sorted

* Wed Jan 09 2008 - 0.7.1
- allow imports to force usage of a specific kickstart template with --kickstart
- added --yumopts parameter to repos (works just like --kopts/--ksmeta)
- minor doc fixes
- fix for name of F8 comps.xml file
- added option --rsync-flags to import command
- added http_port to settings to run Apache on non-80
- rsync during createrepo now keeps filesystem permissions/groups
- ...

* Mon Dec 10 2007 - 0.7.0
- Testing branch
- Fix bug related to <<inherit>> and kickstart args 
- Make CLI functions modular and use optparse
- Quote wget args to avoid creating stray files on target system
- Support Xen FV as virt type (requires F8+)
- Implemented fully pluggable authn/authz system
- WebUI is now mod_python based
- Greatly enhanced logging (goes to /var/log/cobbler/cobbler.log)
- ...
>>>>>>> a7d67f35

* Wed Nov 14 2007 - 0.6.4
- Changed permissions of auth.conf
- Fixes for working with rhn_yum_plugin
- still allow repo configuration for distro repos that have just 1 repo (like C5.1)
- disable CGI weblogging by default (backend logging TBA)
- fix WebUI handling of keep_updated (repo field) and netboot_enabled (system field)
- disable the blender_cache as it's running afoul of the sync code
- update htaccess file to only authenticate the webui, not nopxe.cgi and findks.cgi

* Wed Nov 07 2007 - 0.6.3
- Be able to define and use Multiple NICs per system
- Add --virt-cpus to profile editing
- Fix bug where WUI (XMLRPC) auth wasn't supported on EL4
- Add --virt-bridge to profile editing and NICs
- Added serializer_shelve (as option) for added performance/persistance over YAML, experimental in /etc/cobbler/modules.conf, see Wiki
- Backup state files and migrate state structures upon RPM upgrade
- Added some more redundant files (for unsupported distros) to the rsync.exclude file
- added pre-sync and post-sync triggers, service restarts are now handled by /var/lib/cobbler/triggers
- webui now uses htaccess (see manpage and Wiki for setup instructions)
- added pagination to the WUI to keep pages from growing overly long
- added --server-override parameter for help with multi-subnet configurations (also see Wiki)
- removed yum-utils as a hard requirement, cobbler check now looks for yum-utils
- fixed bug where cobbler would try to copy hardlinks to themselves during sync
- misc random bugfixing

* Fri Sep 28 2007 - 0.6.2
- cobbler repo auto-add to discover yum repos automatically
- fix bug that allows empty mac addresses (None) in dhcpd.conf
- kickstarts automatically save kickstart file used to /root/cobbler.ks
- allow multiple (comma-seperated) values for --virt-size
- removed deprecated 'enchant' function (use SSH and koan instead)
- cleanup of a few unused settings
- allow for serialization modules to be selected in /etc/cobbler/modules.conf
- patch to allow for reposync of specific repos, even if not set to update
- added --dhcp-tag section for better DHCP customization (esp with multiple subnets)
- added Apache proxying around XMLRPC port for wider network access
- refactor XMLRPC API and establish a read-write API
- allow for configuring of read-write XMLRPC users in /etc/cobbler/auth.conf
- WebUI
- packaged /var/lib/cobbler/settings as a config file
- added BuildRequires to help build on other platforms
- relocate cgi-bin files to cgi-bin/cobbler for namespacing
- fix syslog logging for systems not in the cobbler DB.
- fix bug in which non-lowercase intermediate objects could be deleted 
 
* Thu Aug 30 2007 - 0.6.1
- re enable --resolve in yumdownloader (cobbler repo mgmt feature)
- fix get_distros_for_koan API function in cobblerd (not used by koan)
- allow find API to search by arbitrary fields
- status and logging now shows system names
- upgraded init scripts
- zeroconf/avahi publishing for cobblerd service
- logRequests = 0 for XMLRPC.  Make it be quiet.
- ignore subdirectories of /var/lib/cobbler/snippets
- fixed bug in graph rendering that allowed for upward property propogation in some cases
- fixed bug that did not correctly evaluate repository settings of inherited sub-profiles/objects
- tweaked domU sample kickstart to include wget
- added some more unit tests
- fix typo down one error path in cobbler sync.
- fix reposync handling when using rsync protocol and directory paths do not contain arch
- allow basic usage of Cheetah variables in config files @@server@@, etc.
- fix auto-repo attachment for distros with split trees (i.e. RHEL5)

* Thu Aug 09 2007 - 0.6.0 
- bugfix in error path in "cobbler check"
- stable release for 0.5.x

* Thu Jul 26 2007 - 0.5.2 (RC)
- Have cobbler check ensure services are started
- Add cobbler validateks command to look for broken rendered kickstarts
- Added -v/--version
- Added SNIPPET::foo capability to pull /var/lib/cobbler/snippets/foo into templates (anywhere)
- Import can now take an --available-as=nfs://server:/mount/point to do cobbler import without mirroring
- Feature to enable "pxe_just_once" for boot loop prevention

* Fri Jul 20 2007 - 0.5.1
- Added logging for cobblerd -- /var/log/cobbler/cobblerd.log
- Cobblerd now ignores XMLRPC IOError
- Added findks.cgi
- Misc bugfixing
- Added --virt-path, --virt-type

* Wed Jun 24 2007 - 0.5.0
- Remove hardcode of /var/www/cobbler in cobblerd
- Improve various warning warning messages
- cobbler (objecttype) (objectname) now gives info about the object instead of just all objects
- Added --hostname to "cobbler system add", --ip-address (or --ip) is also a better alias for the misnamed --pxe-address
- Optionally use dnsmasq for DHCP (and DNS!) instead of ISC dhcpd.
- Add --mac and remove requirement for --name to be an ip, mac, or hostname.
- Manpage cleanup
- Patch to allow pre and post triggers
- Patch to allow --createrepo-flags and to cache on import, fix multiple calls to createrepo
- Various modifications to allow for profile inheritance
- All variables in object tree now available for use in templating, nicer blending algorithms
- Optional override of --kickstart in system object

* Thu Apr 26 2007 - 0.4.8
- Make import friendlier for older distros
- Make import friendlier for newer createrepos that don't have --basedir

* Fri Apr 20 2007 - 0.4.7
- Disable mod_python tracker piece for RHEL5 (replacement eventual).
- Kickstart tracking now understands Apache logs
- Added support for --rpm-list parameter to "repo add" for download of partial content from repositories
  (ex: cobbler and koan from FC6extras, w/o games).
- More consistant naming on imports, regardless of data source.
- Teach cobbler to remove .olddata dirs, which can happen if createrepo crashes or is killed mid-process
- Default yum_core_repos_from_server to 0 
- Implemented triggers for add/delete commands
- BootAPI and Config object classes are now Borg patterned to prevent duplication of config info from the API.
- cobbler_syslogd -> cobblerd, now has XMLRPC component for koan >= 0.2.9 clients.  Old clients still work.
- Make cobbler_import work for Centos 5
- Removed requirements on what files that are parameters to --kernel and --initrd must be named.
- Added support for "rename", "copy", and "edit" commands -- before there just was "add" and "remove"

* Thu Apr 05 2007 - 0.4.6
- Bind cobbler_syslogd to all addresses
- Store repos as list, not string
- Fix traceback in cobbler_sync with older configurations (pre-kickstart tracking)
- Make cobbler import feature better understand older RHEL and in-between builds of Fedora.
- Make cobbler repo add/reposync understand http://, ftp://, and some limited support for RHN.
- Add settings parameter to toggle core repo mirror behavior on/off.
- Manpage cleanup.

* Fri Mar 23 2007 - 0.4.5
- Removed legacy --virt-name parameter, requires koan upgrade to 0.2.8

* Fri Mar 23 2007 - 0.4.4
- Generate PXE configuration files from templates in /etc/cobbler to be more customizable
- Fix bug with wrong kickstart metadata being used for import
- Fix bug with argument parsing for --repos
- Much cleaner distro/profile names with --import
- For import, the "tree" parameter is now attached to the distro, not the profile
- Add "links" directory in webdir for symlinking to full kickstart tree paths.
- Misc tweaks to shorten kernel parameter length
- Giving invalid arguments to "report" will show an error message
- Distros, Profiles, and System names are now case insensitive.

* Wed Feb 28 2007 - 0.4.3
- Added netboot_enabled option for systems to control install loops in programmatic context.
- Disabling anchors in YAML serialization (which make files harder to edit)
- Fix bug in ksmeta argument processing, takes whitespace again, not commas
- Fix bug in old-style deserialization with str and int concatenation

* Mon Feb 19 2007 - 0.4.2
- Fix bug in "cobbler system remove"

* Mon Feb 19 2007 - 0.4.1
- Bundle menu.c32 for older distros
- Unbundle Cheetah as it's available at http://www.python.org/pyvault/centos-4-i386/

* Mon Feb 19 2007 - 0.4.0
- Added feature to minimize the need to run "cobbler sync" for add commands
  Now only need to run sync when files change behind the scenes or when
  manually editing YAML
- Moving back to Cheetah for templating (old kickstarts should escape $ with \$)
- PXE menus for the default profile.  Type "menu" at the prompt to get a menu, or wait for local boot.
- Manpage cleanup and clarification
- Bugfix: cobbler will no longer create repo files on remotes when --local-filename is not used for "repo add"

* Mon Jan 28 2007 - 0.3.9
- Make init scripts correspond with FC-E guidelines

* Thu Jan 24 2007 - 0.3.8
- Fixed minor bug in logfile processing related to 0.3.7

* Thu Jan 24 2007 - 0.3.7
- Default/examples kickstarts are now fully automatic (added hd type/size detection).
- Kickstart tracking now includes remote syslog support, just run "cobbler sync" to enable.
- "cobbler status" command improved to include syslog info/times.
- Added fc6 kickstart file that was left out of the RPM earlier
- Added mini domU kickstart
- bugfix: don't install mod_python watcher on older Apache installs (like RHEL4) as it
  somehow corrupts downloads on older copies.  kickstart tracking by syslog still works
  on those platforms.  (This only applies to the cobbler server, not clients).

* Thu Dec 21 2006 - 0.3.6
- locking feature now enabled
- "enchant" now supports provisioning virtual images remotely when using --is-virt=yes
- cobbler no longer restarts httpd if the config file already exists.
- "cobbler repo sync" is now an alias for "cobbler reposync"
- "cobbler list --something" can now be invoked as "cobbler something list"
- "cobbler list" just shows names of items now
- "cobbler report" is now used for showing full information output
- "list" (as well as report) are now sorted alphabetically
- basic kickstart tracking feature. requests on /var/www/cobbler get logged to /var/log/cobbler.

* Wed Dec 20 2006 - 0.3.5
- Fixed bug in cobbler import related to orphan detection
- Made default rsync.exclude more strict (OO langpacks and KDE translation)
- Now runs createrepo during "cobbler import" to build more correct repodata
- Added additional repo mirroring commands:  "cobbler repo add", etc
- Documentation on repo mirroring features.
- fix bug in rsync:// import code that saved distributions in the wrong path
- The --dryrun option on "cobbler sync" is now unsupported.
- Fixed bug in virt specific profile information not being used with koan
- import now takes --name in addition to --mirror-name to be more consistant
- rsync repo import shouldn't assume SSH unless no rsync:// in mirror URL
- strict host key checking disabled for "cobbler enchant" feature

* Mon Dec 05 2006 - 0.3.4
- Don't rsync PPC content or ISO's on cobbler import
- Manpage cleanup

* Tue Nov 14 2006 - 0.3.3
- During "cobbler sync" only PXE-related directories in /tftpboot
  are deleted.  This allows /tftpboot to be used for other
  purposes.

* Thr Oct 25 2006 - 0.3.2
- By default, boot and install in text mode

* Wed Oct 25 2006 - 0.3.1
- The app now refers to "virt" in many places instead of "xen".
  It's been coded such that files will migrate forward without
  any major issues, and the newer version of koan can still hit
  older releases (for now).  The CLI still takes the --xen options
  as well as the new --virt options, as they are aliased.  The API
  now exclusively just uses methods with "virt" in them, however.
- ...

* Thu Dec 14 2007 - 0.7.0
- Testing branch
- Fix bug related to <<inherit>> and kickstart args 
- Make CLI functions modular and use optparse
- Quote wget args to avoid creating stray files on target system
- Support Xen FV as virt type (requires F8+)
- Implemented fully pluggable authn/authz system
- WebUI is now mod_python based
- Greatly enhanced logging (goes to /var/log/cobbler/cobbler.log)
- New --no-triggers and --no-sync on "adds" for performance and other reasons
- pxe_just_once is now much faster.
- performance testing scripts (in source checkout)
- webui now uses Apache logging
- misc webui fixes
- remove -b from wgets since busybox doesn't have -b in wget
- rename default/sample kickstarts to avoid confusion
- Fixed some bugs related to kickstart templating

* Tue Oct 24 2006 - 0.3.0
- Reload httpd during sync
- New profiles without set kickstarts default to /etc/cobbler/default.ks
  though this can be changed in /var/lib/cobbler/settings
- Better forward upgrades for /var/lib/cobbler/settings.  New entries
  get added when they are referenced.

* Tue Oct 24 2006 - 0.2.9
- Bug fix, enchant now detects if koan_path is not set
- import now can do ssh rsync as well as just rsyncd
- Misc bug fixes related to not choking on bad info
- Fixed bug where --pxe-address wasn't surfaced
- Sync is a little less verbose

* Wed Oct 18 2006 - 0.2.8
- Performance speedups to "import" command
- Bug fix, imported paths (again) convert slashes to underscores

* Tue Oct 17 2006 - 0.2.7
- Removed pexpect to enhance support for other distros
- enchant syntax changed (see NEWS)
- now builds on RHEL4

* Tue Oct 17 2006 - 0.2.6
- Removing Cheetah and replacing w/ simpler templating system
- Don't delete localmirror on sync

* Mon Oct 16 2006 - 0.2.5
- New "import" feature for rsync:// mirrors and filesystem directories
- Manpage clarification
- "enchant" is now a subcommand of "cobbler system" and takes less arguments.
- Several random bugfixes (mainly along error paths)

* Wed Oct 11 2006 - 0.2.4
- Changes to make things work with python 2.3 (RHEL4, etc)
- Updated YAML code to ensure better backward compatibility

* Mon Oct 9 2006 - 0.2.3
- Cobbler now creates a profile and system listing (YAML) in /var needed
  by the next version of koan (which will be 0.2.1)
- bugfix: enchant should reboot the target box
- bugfix: enchant should fail if path to koan isn't configured

* Fri Oct 6 2006 - 0.2.2
- bugfix: "--pxe-hostname" made available in CLI and renamed as "--pxe-address"
- workaround: elilo doesn't do MAC address pxe config files, use IP for ia64
- bugfix: added next-server line for per-MAC dhcp configs
- bugfix: fixed manpage errors

* Thu Sep 28 2006 - 0.2.1
- New ability to "enchant" remote systems (see NEWS)
- Misc. bugfixes

* Fri Sep 22 2006 - 0.2.0
- New dhcp.d conf management features (see NEWS)
- IA64 support (see NEWS)
- dhcpd.conf MAC & hostname association features

* Thu Sep 21 2006 - 0.1.1-8
- (RPM) Added doc files to doc section, removed INSTALLED_FILES

* Wed Sep 20 2006 - 0.1.1-7
- Split HTTP and TFTP content to seperate directories
  to enable running in SELinux targetted/enforcing mode.
- Make the Virt MAC address a property of a system, not a profile
- Misc. fixes, mainly along the error path

* Fri Sep 15 2006 - 0.1.1-6
- Make koan own it's directory, add GPL "COPYING" file.

* Wed Aug 16 2006 - 0.1.1-5
- Spec file tweaks only for FC-Extras

* Thu Jul 20 2006 - 0.1.1-4
- Fixed python import paths in yaml code, which errantly assumed yaml was installed as a module.

* Wed Jul 12 2006 - 0.1.1-3
- Added templating support using Cheetah

* Thu Jul 9 2006 - 0.1.0-2
- Fedora-Extras rpm spec tweaks

* Tue Jun 28 2006 - 0.1.0-1
- rpm genesis

<|MERGE_RESOLUTION|>--- conflicted
+++ resolved
@@ -1,12 +1,6 @@
 Cobbler CHANGELOG
 (all entries mdehaan@redhat.com unless noted otherwise)
 
-<<<<<<< HEAD
-* Thu Jan 10 2007 - 0.6.5
-- NOTE: 0.7.X devel branch in progress at this time, see changelog there
-- Fix for f8 comps.xml name change
-- Fix for reposync permissions during rsync
-=======
 * XXX Feb XX 2008 - 0.8.0 (TBD)
 - stable release of 0.7.* branch plus ...
 - fixed potential user problem with source_repos in upgrade scenario
@@ -44,7 +38,6 @@
 - WebUI is now mod_python based
 - Greatly enhanced logging (goes to /var/log/cobbler/cobbler.log)
 - ...
->>>>>>> a7d67f35
 
 * Wed Nov 14 2007 - 0.6.4
 - Changed permissions of auth.conf
