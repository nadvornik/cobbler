--- conflicted
+++ resolved
@@ -8,37 +8,11 @@
 # serializers:
 # what file/data formats to use for metadata
 #
-<<<<<<< HEAD
-# WARNING: LOW LEVEL FEATURE
-# Most users should not change these options and should
-# stick with what options they had when upgrading between
-# versions.
-#
-# choices:
-#    serializer_json (very fast, uses .d directories in /var/lib/cobbler/config)
-#    serializer_catalog (current YAML serializer, uses .d directories in /var/lib/cobbler/config)
-#    serializer_yaml (legacy YAML serializer)
-#
-# NOTE:  serializer changes may remove your ability to access old data.
-# To change your serializers you must be doing a new install or doing
-# a cobbler replicate from a newly installed server.  There is no local
-# migration process.
-=======
 # choices:
 #    serializer_catalog (VERY fast, uses .d directories in /var/lib/cobbler/config)
 #    serializer_yaml (original serializer, uses a few text files, DEPRECATED)
 #
 # for 99% or more of all installations, use serializer_catalog.
->>>>>>> 9c17a89b
-
-[serializers]
-settings = serializer_catalog
-distro = serializer_catalog
-profile = serializer_catalog
-system = serializer_catalog
-repo = serializer_catalog
-image = serializer_catalog
-network = serializer_catalog
 
 # authentication: 
 # what users can log into the WebUI and Read-Write XMLRPC?
